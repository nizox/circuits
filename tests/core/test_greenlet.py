#!/usr/bin/env python

import pytest

from circuits import Component, Event


class Foo(Event):
    """Foo Event"""


class Bar(Event):
    """Bar Event"""

class Bar2(Event):
    """Bar Event"""


class BarDone(Event):
    """fired when Bar is done"""


class Test(Component):

    def test_wait_class(self):
        x = self.fire(Bar())
<<<<<<< HEAD
        self.waitEvent(BarDone, 30)
        return x.value

    def test_wait_instance(self):
        e = BarDone()
        x = self.fire(Bar2(e))
        self.waitEvent(e, 30)
=======
        self.waitEvent(Bar)
        return x.value

    def test_wait_instance(self):
        e = Bar()
        x = self.fire(e)
        self.waitEvent(e)
>>>>>>> 7be1911a
        return x.value

    def bar(self):
        self.fire(BarDone())
        return "Foobar!"

    def bar2(self, e):
        self.fire(e)
        return "Foobar!"


def test_wait_class():
    test = Test()
    test.start()
<<<<<<< HEAD

    x = test.fire(Foo(), "test_wait_class")
    pytest.wait_event(test, "bardone")
    print(repr(x.value))
=======

    x = test.fire(Foo(), "test_wait_class")

    pytest.wait_for(x, "result")

>>>>>>> 7be1911a
    value = x.value
    assert value == "Foobar!"

    test.stop()


def test_wait_instance():
    test = Test()
    test.start()

<<<<<<< HEAD
    e = Foo()
    x = test.fire(e, "test_wait_instance")
    pytest.wait_event(test, "bardone")

    value = x.value
    assert value == "Foobar!"

    test.stop()
=======
    x = test.fire(Foo(), "test_wait_instance")

    pytest.wait_for(x, "result")

    value = x.value
    assert value == "Foobar!"

    test.stop()
>>>>>>> 7be1911a
<|MERGE_RESOLUTION|>--- conflicted
+++ resolved
@@ -24,7 +24,6 @@
 
     def test_wait_class(self):
         x = self.fire(Bar())
-<<<<<<< HEAD
         self.waitEvent(BarDone, 30)
         return x.value
 
@@ -32,15 +31,6 @@
         e = BarDone()
         x = self.fire(Bar2(e))
         self.waitEvent(e, 30)
-=======
-        self.waitEvent(Bar)
-        return x.value
-
-    def test_wait_instance(self):
-        e = Bar()
-        x = self.fire(e)
-        self.waitEvent(e)
->>>>>>> 7be1911a
         return x.value
 
     def bar(self):
@@ -55,18 +45,10 @@
 def test_wait_class():
     test = Test()
     test.start()
-<<<<<<< HEAD
 
     x = test.fire(Foo(), "test_wait_class")
     pytest.wait_event(test, "bardone")
-    print(repr(x.value))
-=======
 
-    x = test.fire(Foo(), "test_wait_class")
-
-    pytest.wait_for(x, "result")
-
->>>>>>> 7be1911a
     value = x.value
     assert value == "Foobar!"
 
@@ -77,7 +59,6 @@
     test = Test()
     test.start()
 
-<<<<<<< HEAD
     e = Foo()
     x = test.fire(e, "test_wait_instance")
     pytest.wait_event(test, "bardone")
@@ -86,13 +67,3 @@
     assert value == "Foobar!"
 
     test.stop()
-=======
-    x = test.fire(Foo(), "test_wait_instance")
-
-    pytest.wait_for(x, "result")
-
-    value = x.value
-    assert value == "Foobar!"
-
-    test.stop()
->>>>>>> 7be1911a
