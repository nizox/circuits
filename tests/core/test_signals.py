--- conflicted
+++ resolved
@@ -3,13 +3,7 @@
 import os
 
 import pytest
-<<<<<<< HEAD
-pytest.skip("Not passing")
-#pytest.importorskip("pytest_cov")
-=======
-pytest.skip("Failing...")
 pytest.importorskip("pytest_cov")
->>>>>>> 36550f27
 
 def test(tmpdir, cov):
     if not os.name == "posix":
