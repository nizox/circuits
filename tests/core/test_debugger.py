--- conflicted
+++ resolved
@@ -211,14 +211,8 @@
 
     stderr.seek(0)
     s = stderr.read().strip()
-<<<<<<< HEAD
-
-    assert s.startswith("<Error[*:exception] [<class 'Exception'>, Exception()") \
-            or s.startswith("<Error[*:exception] [<type 'exceptions.Exception'>, Exception()")
-=======
     assert s.startswith("<Error[*.error] (<type 'exceptions.Exception'>")
 
->>>>>>> ee32bc1d
     stderr.seek(0)
     stderr.truncate()
 
