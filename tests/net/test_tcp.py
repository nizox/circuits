--- conflicted
+++ resolved
@@ -187,15 +187,7 @@
 
     if ipv6:
         sock = socket(AF_INET6, SOCK_STREAM)
-<<<<<<< HEAD
-        #I don't see why the test checks for this before
-        #actually calling bind. I don't dunerstand why the test
-        #tests biding without actually doing any binding. Surely I
-        #misunderstand something.
-        sock.bind(("", 0))
-=======
         #sock.bind(("::1", 0))
->>>>>>> 7996911d
         sock.listen(0)
         _, bind_port, _, _ = sock.getsockname()
         sock.close()
@@ -203,7 +195,6 @@
         client = Client() + TCP6Client()
     else:
         sock = socket(AF_INET, SOCK_STREAM)
-        sock.bind(("", 0))
         sock.listen(0)
         _, bind_port = sock.getsockname()
         sock.close()
