#!/usr/bin/env python

from time import time
from socket import socket, AF_INET, SOCK_STREAM
import pytest

from circuits import Manager
from circuits.core.pollers import Select
from circuits.net.sockets import TCPServer, TCPClient
from circuits.net.sockets import Close, Connect, Write

from .client import Client
from .server import Server


def wait_host(server):
    def checker(obj, attr):
        return all((getattr(obj, a) for a in attr))
    assert pytest.wait_for(server, ("host", "port"), checker)


def pytest_generate_tests(metafunc):
    metafunc.addcall(funcargs={"Poller": Select})

    try:
        from circuits.core.pollers import Poll
        Poll()
        metafunc.addcall(funcargs={"Poller": Poll})
    except AttributeError:
        pass

    try:
        from circuits.core.pollers import EPoll
        EPoll()
        metafunc.addcall(funcargs={"Poller": EPoll})
    except AttributeError:
        pass

    try:
        from circuits.core.pollers import KQueue
        KQueue()
        metafunc.addcall(funcargs={"Poller": KQueue})
    except AttributeError:
        pass


def test_tcp_basic(Poller):
    m = Manager() + Poller()

    server = Server() + TCPServer(0)
    client = Client() + TCPClient()

    server.register(m)
    client.register(m)

    m.start()

    try:
        assert pytest.wait_for(client, "ready")
        assert pytest.wait_for(server, "ready")
        wait_host(server)

        waiter = pytest.WaitEvent(client, 'connected')
        client.fire(Connect(server.host, server.port))
        waiter.wait()
        assert pytest.wait_for(server, "connected")
        assert pytest.wait_for(client, "data", b"Ready")

        client.fire(Write(b"foo"))
        assert pytest.wait_for(server, "data", b"foo")
        assert pytest.wait_for(client, "data", b"foo")

        client.fire(Close())
        assert pytest.wait_for(client, "disconnected")
        assert pytest.wait_for(server, "disconnected")

        server.fire(Close())
        assert pytest.wait_for(server, "closed")
    finally:
        m.stop()


def test_tcp_reconnect(Poller):
    m = Manager() + Poller()
    server = Server() + TCPServer(0)
    client = Client() + TCPClient()

    server.register(m)
    client.register(m)

    m.start()

    try:
        assert pytest.wait_for(client, "ready")
        assert pytest.wait_for(server, "ready")
        wait_host(server)

        # 1st connect
        client.fire(Connect(server.host, server.port))
        assert pytest.wait_for(client, "connected")
        assert pytest.wait_for(server, "connected")
        assert pytest.wait_for(client, "data", b"Ready")

        client.fire(Write(b"foo"))
        assert pytest.wait_for(server, "data", b"foo")

        # disconnect
        client.fire(Close())
        assert pytest.wait_for(client, "disconnected")

        # 2nd reconnect
        client.fire(Connect(server.host, server.port))
        assert pytest.wait_for(client, "connected")
        assert pytest.wait_for(server, "connected")
        assert pytest.wait_for(client, "data", b"Ready")

        client.fire(Write(b"foo"))
        assert pytest.wait_for(server, "data", b"foo")

        client.fire(Close())
        assert pytest.wait_for(client, "disconnected")
        assert pytest.wait_for(server, "disconnected")

        server.fire(Close())
        assert pytest.wait_for(server, "closed")
    finally:
        m.stop()


def test_tcp_connect_closed_port(Poller):
    m = Manager() + Poller()
    tcp_server = TCPServer(0)
    server = Server() + tcp_server
    client = Client() + TCPClient()

    server.register(m)
    client.register(m)

    m.start()

    try:
        assert pytest.wait_for(client, "ready")
        assert pytest.wait_for(server, "ready")
        wait_host(server)

        host, port = server.host, server.port
        tcp_server._sock.close()

        # 1st connect
        client.fire(Connect(host, port))
        assert pytest.wait_for(client, "connected")

        client.fire(Write(b"foo"))
        assert pytest.wait_for(client, "disconnected")

        client.disconnected = False
        client.push(Write(b"foo"))
<<<<<<< HEAD
        assert pytest.wait_for(client, "disconnected", timeout=20) is None
=======
        assert pytest.wait_for(client, "disconnected", timeout=1.0) is None
>>>>>>> e4cb9b06
    finally:
        m.stop()


def test_tcp_bind(Poller):
    m = Manager() + Poller()

    sock = socket(AF_INET, SOCK_STREAM)
    sock.listen(0)
    _, bind_port = sock.getsockname()
    sock.close()

    server = Server() + TCPServer(0)
    client = Client() + TCPClient(bind_port)

    server.register(m)
    client.register(m)

    m.start()

    try:
        assert pytest.wait_for(client, "ready")
        assert pytest.wait_for(server, "ready")
        wait_host(server)

        client.fire(Connect(server.host, server.port))
        assert pytest.wait_for(client, "connected")
        assert pytest.wait_for(server, "connected")
        assert pytest.wait_for(client, "data", b"Ready")

        assert server.client[1] == bind_port

        client.fire(Write(b"foo"))
        assert pytest.wait_for(server, "data", b"foo")

        client.fire(Close())
        assert pytest.wait_for(client, "disconnected")
        assert pytest.wait_for(server, "disconnected")

        server.fire(Close())
        assert pytest.wait_for(server, "closed")
    finally:
        m.stop()<|MERGE_RESOLUTION|>--- conflicted
+++ resolved
@@ -155,11 +155,7 @@
 
         client.disconnected = False
         client.push(Write(b"foo"))
-<<<<<<< HEAD
-        assert pytest.wait_for(client, "disconnected", timeout=20) is None
-=======
         assert pytest.wait_for(client, "disconnected", timeout=1.0) is None
->>>>>>> e4cb9b06
     finally:
         m.stop()
 
