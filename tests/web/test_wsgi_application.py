--- conflicted
+++ resolved
@@ -1,9 +1,5 @@
 #!/usr/bin/env python
 
-<<<<<<< HEAD
-import pytest
-pytest.skip("Not passing")
-=======
 try:
     from urllib.parse import urlencode
     from urllib.request import urlopen
@@ -12,7 +8,6 @@
     from urllib import urlencode
     from urllib2 import urlopen
     from urllib2 import HTTPError
->>>>>>> 63c34412
 
 from circuits.web import Controller
 from circuits.web.wsgi import Application
