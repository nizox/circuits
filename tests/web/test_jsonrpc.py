--- conflicted
+++ resolved
@@ -1,13 +1,10 @@
 #!/usr/bin/env python
 
-<<<<<<< HEAD
-=======
 try:
     from urllib.request import urlopen
 except ImportError:
     from urllib2 import urlopen
 
->>>>>>> b483ed53
 from circuits import Component
 from circuits.web import Controller, JSONRPC
 
