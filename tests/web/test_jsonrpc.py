--- conflicted
+++ resolved
@@ -1,13 +1,4 @@
 #!/usr/bin/env python
-
-<<<<<<< HEAD
-import pytest
-pytest.skip("Not passing")
-=======
-from urllib.request import urlopen
-
-from .jsonrpclib import ServerProxy
->>>>>>> 74c98b9e
 
 from circuits import Component
 from circuits.web import Controller, JSONRPC
