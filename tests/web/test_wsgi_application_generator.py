#!/usr/bin/env python

<<<<<<< HEAD
=======
try:
    from urllib.request import urlopen
except ImportError:
    from urllib2 import urlopen

>>>>>>> b483ed53
from circuits.web import Controller
from circuits.web.wsgi import Application

from .helpers import urlopen


class Root(Controller):

    def index(self):
        def response():
            yield "Hello "
            yield "World!"
        return response()

application = Application() + Root()

def test(webapp):
    f = urlopen(webapp.server.base)
    s = f.read()
    assert s == b"Hello World!"<|MERGE_RESOLUTION|>--- conflicted
+++ resolved
@@ -1,13 +1,10 @@
 #!/usr/bin/env python
 
-<<<<<<< HEAD
-=======
 try:
     from urllib.request import urlopen
 except ImportError:
     from urllib2 import urlopen
 
->>>>>>> b483ed53
 from circuits.web import Controller
 from circuits.web.wsgi import Application
 
