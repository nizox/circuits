#!/usr/bin/env python

<<<<<<< HEAD
import sys

import pytest

if sys.version_info[:2] <= (2, 5):
    pytest.skip("This test does not work for Python <= 2.5")

from urlparse import urlunsplit
=======
import pytest
pytest.skip("Not passing")

from urllib.parse import urlunsplit
>>>>>>> 3f9eaa6e

from circuits import Component
from circuits.net.sockets import Write
from circuits.web.dispatchers import WebSockets

from .websocket import create_connection


class Test1(Component):

    channel = "ws"

    def message(self, sock, data):
        self.push(Write(sock, data))


class Test2(Component):

    channel = "ws"

    def message(self, sock, data):
        return data


def test1(webapp):
    Test1().register(webapp)
    WebSockets("/websocket").register(webapp)

    host = webapp.server.host
    if webapp.server.port is not 80:
        host = "%s:%d" % (host, webapp.server.port)

    url = urlunsplit(("ws", host, "/websocket", "", ""))

    ws = create_connection(url)
    ws.send("Hello World!")
    result =  ws.recv()
    assert result == "Hello World!"
    ws.close()<|MERGE_RESOLUTION|>--- conflicted
+++ resolved
@@ -1,6 +1,5 @@
 #!/usr/bin/env python
 
-<<<<<<< HEAD
 import sys
 
 import pytest
@@ -8,13 +7,7 @@
 if sys.version_info[:2] <= (2, 5):
     pytest.skip("This test does not work for Python <= 2.5")
 
-from urlparse import urlunsplit
-=======
-import pytest
-pytest.skip("Not passing")
-
 from urllib.parse import urlunsplit
->>>>>>> 3f9eaa6e
 
 from circuits import Component
 from circuits.net.sockets import Write
