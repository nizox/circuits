--- conflicted
+++ resolved
@@ -8,22 +8,10 @@
 
 import collections
 
-from circuits import Component
-
-class Waiter(Component):
-    flag = False
-
-<<<<<<< HEAD
-    def handler(self, *args, **kwargs):
-        self.flag = True
+from circuits import Component, handler
+from circuits.core.manager import TIMEOUT
 
 
-def wait_event(m, channel, target=None, timeout=3.0):
-    from circuits.core.manager import TIMEOUT
-
-    waiter = Waiter()
-    waiter._handlers[channel] = set([waiter.handler])
-=======
 class Flag(object):
     status = False
 
@@ -37,23 +25,16 @@
     @handler(name, channel=channel)
     def on_event(self, *args, **kwargs):
         flag.status = True
->>>>>>> b3d0e319
 
-    if target is None:
-        target = m
+    m.addHandler(on_event)
 
-    waiter.register(m)
     try:
         for i in range(int(timeout / TIMEOUT)):
-<<<<<<< HEAD
-            if waiter.flag:
-=======
             if flag.status:
->>>>>>> b3d0e319
                 return True
             sleep(TIMEOUT)
     finally:
-        waiter.unregister()
+        m.removeHandler(on_event)
 
 
 def wait_for(obj, attr, value=True, timeout=3.0):
