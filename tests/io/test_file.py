#!/usr/bin/env python

<<<<<<< HEAD
import pytest
if pytest.PY3:
    pytest.skip("Broken on Python 3")
=======
import six
from six.moves import cStringIO as StringIO
>>>>>>> 801e1b81

from circuits import Component
from circuits.tools import tryimport
from circuits.io import File, Write, Close

StringIO = tryimport(("cStringIO", "StringIO", "io"), "StringIO")


class FileApp(Component):

    def init(self, *args, **kwargs):
        self.file = File(*args, **kwargs).register(self)

        self.eof = False
        self.buffer = StringIO()

    def read(self, data):
        self.buffer.write(data)

    def eof(self):
        self.eof = True


def test_read_write(manager, watcher, tmpdir):
    filename = str(tmpdir.ensure("helloworld.txt"))

    app = FileApp(filename, "w").register(manager)
    assert watcher.wait("opened", app.file.channel)

    app.fire(Write(b"Hello World!"), app.file.channel)
    assert watcher.wait("write", app.file.channel)

    app.fire(Close(), app.file.channel)
    assert watcher.wait("closed", app.file.channel)

    app.unregister()
    assert watcher.wait("unregistered")

    app = FileApp(filename, "r").register(manager)
    assert watcher.wait("opened", app.file.channel)

    assert watcher.wait("eof", app.file.channel)

    app.fire(Close(), app.file.channel)
    assert watcher.wait("closed", app.file.channel)

    app.unregister()
    assert watcher.wait("unregistered")

    s = app.buffer.getvalue()
    #StringIO.getvalue returns a string, not bytes (Tested in 2.6, 2.7, and 3.2)
    assert s == "Hello World!"<|MERGE_RESOLUTION|>--- conflicted
+++ resolved
@@ -1,13 +1,8 @@
 #!/usr/bin/env python
 
-<<<<<<< HEAD
 import pytest
 if pytest.PY3:
     pytest.skip("Broken on Python 3")
-=======
-import six
-from six.moves import cStringIO as StringIO
->>>>>>> 801e1b81
 
 from circuits import Component
 from circuits.tools import tryimport
