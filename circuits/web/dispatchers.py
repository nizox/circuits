# Module:   dispatcher
# Date:     13th September 2007
# Author:   James Mills, prologic at shortcircuit dot net dot au

"""Dispatchers

This module implements URL dispatchers.
"""

import os
import warnings
import xmlrpclib
from urlparse import urljoin as _urljoin

try:
    import json
    HAS_JSON = 2
except ImportError:
    try:
        import simplejson as json
        HAS_JSON = 1
    except ImportError:
        HAS_JSON = 0
        warnings.warn("No json support available.")

from circuits import handler, Event, Component

from core import Controller
from errors import HTTPError
from cgifs import FieldStorage
from tools import expires, serve_file
from utils import parseQueryString, dictform

class RPC(Event): pass


class Static(Component):

    channel = "web"

    def __init__(self, path=None, docroot=None, defaults=("index.html",)):
        super(Static, self).__init__()

        self.path = path
        self.docroot = docroot or os.getcwd()
        self.defaults = defaults

    @handler("request", filter=True, priority=0.9)
    def request(self, event, request, response):
        if self.path is not None and not request.path.startswith(self.path):
            return

        req = event
        path = request.path

        if self.path is not None:
            path = path[len(self.path):]
        path = path.strip("/")

<<<<<<< HEAD
=======
        filename = None

        if path:
            filename = os.path.abspath(os.path.join(self.docroot, path))
        else:
            for default in self.defaults:
                filename = os.path.abspath(os.path.join(self.docroot, default))
                if os.path.exists(filename):
                    break

        if filename and os.path.exists(filename):
            expires(request, response, 3600*24*30)
            return serve_file(request, response, filename)

class Dispatcher(Component):

    channel = "web"

    def __init__(self, **kwargs):
        super(Dispatcher, self).__init__(**kwargs)

>>>>>>> 9ef5e1fb
        self.paths = set(["/"])

    def _parseBody(self, request, response, params):
        body = request.body
        headers = request.headers

        if "Content-Type" not in headers:
            headers["Content-Type"] = ""

        try:
            form = FieldStorage(fp=body,
                headers=headers,
                environ={"REQUEST_METHOD": "POST"},
                keep_blank_values=True)
        except Exception, e:
            if e.__class__.__name__ == 'MaxSizeExceeded':
                # Post data is too big
                return HTTPError(request, response, 413)
            else:
                raise

        if form.file:
            request.body = form.file
        else:
            params.update(dictform(form))

        return True

    def _getChannel(self, request):
        """_getChannel(request) -> channel

        Find and return an appropriate channel for the given request.

        The channel is found by traversing the system's event channels,
        and matching path components to successive channels in the system.

        If a channel cannot be found for a given path, but there is
        a default channel, then this will be used.
        """

        path = request.path

        method = request.method.upper()
        request.index = request.path.endswith("/")

        names = [x for x in path.strip("/").split("/") if x]

        if not names:
            for default in ("index", method, "default"):
                k = ("/", default)
                if k in self.channels:
                    return default, "/", []
            return None, None, []

        i = 0
        matches = [""]
        candidates = []
        while i <= len(names):
            x = "/".join(matches) or "/"
            if x in self.paths:
                candidates.append([i, x])
                if i < len(names):
                    matches.append(names[i])
            else:
                break
            i += 1

        if not candidates:
            return None, None, []

        vpath = []
        channel = None
        for i, candidate in reversed(candidates):
            if i < len(names):
                channels = [names[i], "index", method, "default"]
            else:
                channels = ["index", method, "default"]

            found = False
            for channel in channels:
                if (candidate, channel) in self.channels:
                    if i < len(names) and channel == names[i]:
                        i += 1
                    found = True
                    break

            if found:
                if channel == "index" and not request.index:
                    continue
                else:
                    break

        if channel is not None:
            if i < len(names):
                vpath = [x.replace("%2F", "/") for x in names[i:]]
            else:
                vpath = []

        if not (candidate, channel) in self.channels:
            return None, None, []
        else:
            handler = self.channels[(candidate, channel)][0]
            if vpath and not (handler.args or handler.varargs or handler.varkw):
                return None, None, []
            else:
                return channel, candidate, vpath

    @handler("registered", target="*")
    def registered(self, c, m):
        if isinstance(c, Controller) and c not in self.components:
            self.paths.add(c.channel)
            c.unregister()
            self += c

    @handler("unregistered", target="*")
    def unregistered(self, c, m):
        if isinstance(c, Controller) and c in self.components and m == self:
            self.paths.remove(c.channel)

    @handler("request", filter=True, priority=0.1)
    def request(self, event, request, response):
        req = event

        channel, target, vpath = self._getChannel(request)

        if channel and target:
            req.kwargs = parseQueryString(request.qs)
            v = self._parseBody(request, response, req.kwargs)
            if not v:
                return v # MaxSizeExceeded (return the HTTPError)

            if vpath:
                req.args += tuple(vpath)

            self.push(req, channel, target)
            return True

class RoutesDispatcherError(Exception):
    pass

class RoutesDispatcher(Component):
    """A Routes Dispatcher

    A dispatcher that uses the routes module to perform controller
    lookups for a url using pattern matching rules (connections).

    See: http://routes.groovie.org/docs/ for more information on Routes.
    """

    channel = "web"

    def __init__(self, add_default_connection=False, **kwargs):
        """
        If add_default_connection is True then a default connection
        of /{controller}/{action} will be added as part of
        the instantiation. Note that because Routes are order dependant
        this could obscure similar connections added at
        a later date, hence why it is disabled by default.
        """

        super(RoutesDispatcher, self).__init__(**kwargs)

        import routes

        # An index of controllers used by the Routes Mapper when performing
        # matches
        self.controllers = {}
        self.mapper = routes.Mapper(controller_scan=self.controllers.keys)
        if add_default_connection:
            self.connect("default", "/{controller}/{action}")

    def connect(self, name, route, **kwargs):
        """
        Connect a route to a controller

        Supply a name for the route and then the route itself.
        Naming the route allows it to be referred to easily
        elsewhere in the system (e.g. for generating urls).
        The route is the url pattern you wish to map.
        """

        controller = kwargs.pop('controller', None)
        if controller is not None:

            if not isinstance(controller, basestring):
                try:
                    controller = getattr(controller, 'channel')
                except AttributeError:
                    raise RoutesDispatcherError("Controller %s must be " + \
                            "either a string or have a 'channel' property " + \
                            "defined." % controller)

            controller = controller.strip("/")
        self.mapper.connect(name, route, controller=controller, **kwargs)

    def _parseBody(self, request, response, params):
        body = request.body
        headers = request.headers

        if "Content-Type" not in headers:
            headers["Content-Type"] = ""

        try:
            form = FieldStorage(fp=body,
                headers=headers,
                environ={"REQUEST_METHOD": "POST"},
                keep_blank_values=True)
        except Exception, e:
            if e.__class__.__name__ == 'MaxSizeExceeded':
                # Post data is too big
                return HTTPError(request, response, 413)
            else:
                raise

        if form.file:
            request.body = form.file
        else:
            params.update(dictform(form))

        return True

    def _getChannel(self, request):
        """Find and return an appropriate channel for the given request.

        The channel is found by consulting the Routes mapper to return a
        matching controller (target) and action (channel) along with a
        dictionary of additional parameters to be added to the request.
        """

        import routes

        path = request.path
        method = request.method.upper()
        request.index = path.endswith("/")

        # setup routes singleton config instance
        config = routes.request_config()
        config.mapper = self.mapper
        config.host = request.headers.get('Host', None)
        config.protocol = request.scheme

        # Redirect handler not supported at present
        config.redirect = None

        result = self.mapper.match(path)
        config.mapper_dict = result
        channel = None
        target = None
        vpath = []
        if result:
            target = self.controllers[result['controller']]
            channel = result["action"]
        return channel, target, vpath, result.copy()

    @handler("request", filter=True)
    def request(self, event, request, response):
        req = event

        # retrieve a channel (handler) for this request
        channel, target, vpath, params = self._getChannel(request)

        if channel:
            # add the params from the routes match
            req.kwargs = params
            # update with any query string params
            req.kwargs.update(parseQueryString(request.qs))
            v = self._parseBody(request, response, req.kwargs)
            if not v:
                return v # MaxSizeExceeded (return the HTTPError)

            if vpath:
                req.args += tuple(vpath)

            return self.send(req, channel, target=target, errors=True)

    @handler("registered", target="*")
    def registered(self, event, component, manager):
        """
        Listen for controllers being added to the system and add them
        to the controller index.
        """

        if component.channel and component.channel.startswith("/"):
            self.controllers[component.channel.strip("/")] = component.channel

    @handler("unregistered", target="*")
    def unregistered(self, event, component, manager):
        """
        Listen for controllers being removed from the system and remove them
        from the controller index.
        """

        if component.channel and component.channel.startswith("/"):
            self.controllers.pop(component.channel.strip("/"), None)

class VirtualHosts(Component):
    """Forward to anotehr Dispatcher based on the Host header.
    
    This can be useful when running multiple sites within one server.
    It allows several domains to point to different parts of a single
    website structure. For example:
     - http://www.domain.example      -> /
     - http://www.domain2.example     -> /domain2
     - http://www.domain2.example:443 -> /secure
    
    @param domains: a dict of {host header value: virtual prefix} pairs.
    @type  domains: dict

    The incoming "Host" request header is looked up in this dict,
    and, if a match is found, the corresponding "virtual prefix"
    value will be prepended to the URL path before passing the
    request onto the next dispatcher.

    Note that you often need separate entries for "example.com"
    and "www.example.com". In addition, "Host" headers may contain
    the port number.
    """

    channel = "web"

    def __init__(self, domains):
        super(VirtualHosts, self).__init__()

        self.domains = domains

    @handler("request", filter=True, priority=1.0)
    def request(self, event, request, response):
        path = request.path.strip("/")

        header = request.headers.get
        domain = header("X-Forwarded-Host", header("Host", ""))
        prefix = self.domains.get(domain, "")

        if prefix:
            path = _urljoin("/%s/" % prefix, path)
            request.path = path

class XMLRPC(Component):

    channel = "web"

    def __init__(self, path=None, target=None, encoding="utf-8"):
        super(XMLRPC, self).__init__()

        self.path = path
        self.target = target
        self.encoding = encoding

    @handler("request", filter=True, priority=0.1)
    def request(self, request, response):
        if self.path is not None and self.path != request.path.rstrip("/"):
            return

        try:
            data = request.body.read()
            params, method = xmlrpclib.loads(data)

            if "." in method:
                t, c = method.split(".", 1)
            else:
                t, c = self.target, method

            result = self.send(RPC(*params), c, t, errors=True)
            if result:
                r = self._response(result)
            else:
                r = self._error(1, "method '%s' does not exist" % method)
        except Exception, e:
            r = self._error(1, "%s: %s" % (type(e), e))

        response.headers["Content-Type"] = "text/xml"
        return r

    def _response(self, result):
        return xmlrpclib.dumps((result,), encoding=self.encoding, allow_none=True)

    def _error(self, code, message):
        fault = xmlrpclib.Fault(code, message)
        return xmlrpclib.dumps(fault, encoding=self.encoding, allow_none=True)

class JSONRPC(Component):

    channel = "web"

    def __init__(self, path=None, target=None, encoding="utf-8"):
        super(JSONRPC, self).__init__()

        self.path = path
        self.target = target
        self.encoding = encoding

    @handler("request", filter=True, priority=0.1)
    def request(self, request, response):
        if self.path is not None and self.path != request.path.rstrip("/"):
            return

        try:
            data = request.body.read()
            o = json.loads(data)
            id, method, params = o["id"], o["method"], o["params"]
            if type(params) is dict:
                params = dict([(str(k), v) for k, v in params.iteritems()])

            if "." in method:
                t, c = method.split(".", 1)
            else:
                t, c = self.target, method

            if type(params) is dict:
                result = self.send(RPC(**params), c, t, errors=True)
            else:
                result = self.send(RPC(*params), c, t, errors=True)

            if result:
                r = self._response(id, result)
            else:
                r = self._error(id, 100, "method '%s' does not exist" % method)
        except Exception, e:
            r = self._error(-1, 100, "%s: %s" % (e.__class__.__name__, e))

        response.headers["Content-Type"] = "application/javascript"
        return r

    def _response(self, id, result):
        data = {
                "id": id,
                "version": "1.1",
                "result": result,
                "error": None
                }
        return json.dumps(data, encoding=self.encoding)

    def _error(self, id, code, message):
        data = {
                "id": id,
                "version": "1.1",
                "error": {
                    "name": "JSONRPCError",
                    "code": code,
                    "message": message
                    }
                }
        return json.dumps(data, encoding=self.encoding)

if not HAS_JSON:
    del JSONRPC<|MERGE_RESOLUTION|>--- conflicted
+++ resolved
@@ -57,8 +57,6 @@
             path = path[len(self.path):]
         path = path.strip("/")
 
-<<<<<<< HEAD
-=======
         filename = None
 
         if path:
@@ -80,7 +78,6 @@
     def __init__(self, **kwargs):
         super(Dispatcher, self).__init__(**kwargs)
 
->>>>>>> 9ef5e1fb
         self.paths = set(["/"])
 
     def _parseBody(self, request, response, params):
