# Module:   tools
# Date:     16th February 2009
# Author:   James Mills, prologic at shortcircuit dot net dot au

"""Tools

This module implements tools used throughout circuits.web.
These tools can also be used within Controlelrs and request handlers.
"""

import os
import stat
import hashlib
import mimetypes
from time import mktime
from email.utils import formatdate
from datetime import datetime, timedelta
from email.generator import _make_boundary
import collections

mimetypes.init()
mimetypes.add_type("image/x-dwg", ".dwg")
mimetypes.add_type("image/x-icon", ".ico")
mimetypes.add_type("application/xhtml+xml", ".xhtml")

<<<<<<< HEAD
from circuits.web import _httpauth
from circuits.web.utils import get_ranges, compress
from circuits.web.errors import HTTPError, NotFound, Redirect, Unauthorized
=======
from . import _httpauth
from .utils import get_ranges, compress
from .errors import HTTPError, NotFound, Redirect, Unauthorized
>>>>>>> c39b0a50

def expires(request, response, secs=0, force=False):
    """Tool for influencing cache mechanisms using the 'Expires' header.
    
    'secs' must be either an int or a datetime.timedelta, and indicates the
    number of seconds between response.time and when the response should
    expire. The 'Expires' header will be set to (response.time + secs).
    
    If 'secs' is zero, the 'Expires' header is set one year in the past, and
    the following "cache prevention" headers are also set:
       - 'Pragma': 'no-cache'
       - 'Cache-Control': 'no-cache, must-revalidate'
    
    If 'force' is False (the default), the following headers are checked:
    'Etag', 'Last-Modified', 'Age', 'Expires'. If any are already present,
    none of the above response headers are set.
    """
    
    headers = response.headers
    
    cacheable = False
    if not force:
        # some header names that indicate that the response can be cached
        for indicator in ('Etag', 'Last-Modified', 'Age', 'Expires'):
            if indicator in headers:
                cacheable = True
                break
    
    if not cacheable:
        if isinstance(secs, timedelta):
            secs = (86400 * secs.days) + secs.seconds
        
        if secs == 0:
            if force or "Pragma" not in headers:
                headers["Pragma"] = "no-cache"
            if request.protocol >= (1, 1):
                if force or "Cache-Control" not in headers:
                    headers["Cache-Control"] = "no-cache, must-revalidate"
            # Set an explicit Expires date in the past.
            now = datetime.now()
            lastyear = now.replace(year=now.year-1)
            expiry = formatdate(mktime(lastyear.timetuple()),
                    usegmt=True)
        else:
            expiry = formatdate(response.time + secs, usegmt=True)
        if force or "Expires" not in headers:
            headers["Expires"] = expiry


def serve_file(request, response, path, type=None, disposition=None, name=None):
    """Set status, headers, and body in order to serve the given file.
    
    The Content-Type header will be set to the type arg, if provided.
    If not provided, the Content-Type will be guessed by the file extension
    of the 'path' argument.
    
    If disposition is not None, the Content-Disposition header will be set
    to "<disposition>; filename=<name>". If name is None, it will be set
    to the basename of path. If disposition is None, no Content-Disposition
    header will be written.
    """
    
    if not os.path.isabs(path):
        raise ValueError("'%s' is not an absolute path." % path)
    
    try:
        st = os.stat(path)
    except OSError:
        return NotFound(request, response)
    
    # Check if path is a directory.
    if stat.S_ISDIR(st.st_mode):
        # Let the caller deal with it as they like.
        return NotFound(request, response)
    
    # Set the Last-Modified response header, so that
    # modified-since validation code can work.
    response.headers['Last-Modified'] = formatdate(st.st_mtime,
            usegmt=True)
    validate_since(request, response)
    
    if type is None:
        # Set content-type based on filename extension
        ext = ""
        i = path.rfind('.')
        if i != -1:
            ext = path[i:].lower()
        type = mimetypes.types_map.get(ext, "text/plain")
    response.headers['Content-Type'] = type
    
    if disposition is not None:
        if name is None:
            name = os.path.basename(path)
        cd = '%s; filename="%s"' % (disposition, name)
        response.headers["Content-Disposition"] = cd
    
    # Set Content-Length and use an iterable (file object)
    #   this way CP won't load the whole file in memory
    c_len = st.st_size
    bodyfile = open(path, 'rb')
    
    # HTTP/1.0 didn't have Range/Accept-Ranges headers, or the 206 code
    if request.protocol >= (1, 1):
        response.headers["Accept-Ranges"] = "bytes"
        r = get_ranges(request.headers.get('Range'), c_len)
        if r == []:
            response.headers['Content-Range'] = "bytes */%s" % c_len
            return HTTPError(request, response, 416)
        if r:
            if len(r) == 1:
                # Return a single-part response.
                start, stop = r[0]
                r_len = stop - start
                response.code = 206
                response.headers['Content-Range'] = ("bytes %s-%s/%s" %
                                                       (start, stop - 1, c_len))
                response.headers['Content-Length'] = r_len
                bodyfile.seek(start)
                response.body = bodyfile.read(r_len)
            else:
                # Return a multipart/byteranges response.
                response.code = 206
                boundary = _make_boundary()
                ct = "multipart/byteranges; boundary=%s" % boundary
                response.headers['Content-Type'] = ct
                if "Content-Length" in response.headers:
                    # Delete Content-Length header so finalize() recalcs it.
                    del response.headers["Content-Length"]
                
                def file_ranges():
                    # Apache compatibility:
                    yield "\r\n"
                    
                    for start, stop in r:
                        yield "--" + boundary
                        yield "\r\nContent-type: %s" % type
                        yield ("\r\nContent-range: bytes %s-%s/%s\r\n\r\n"
                               % (start, stop - 1, c_len))
                        bodyfile.seek(start)
                        yield bodyfile.read(stop - start)
                        yield "\r\n"
                    # Final boundary
                    yield "--" + boundary + "--"
                    
                    # Apache compatibility:
                    yield "\r\n"
                response.body = file_ranges()
        else:
            response.headers['Content-Length'] = c_len
            response.body = bodyfile
    else:
        response.headers['Content-Length'] = c_len
        response.body = bodyfile

    return response

def serve_download(request, response, path, name=None):
    """Serve 'path' as an application/x-download attachment."""

    type = "application/x-download"
    disposition = "attachment"

    return serve_file(request, response, path, type, disposition, name)

def validate_etags(request, response, autotags=False):
    """Validate the current ETag against If-Match, If-None-Match headers.
    
    If autotags is True, an ETag response-header value will be provided
    from an MD5 hash of the response body (unless some other code has
    already provided an ETag header). If False (the default), the ETag
    will not be automatic.
    
    WARNING: the autotags feature is not designed for URL's which allow
    methods other than GET. For example, if a POST to the same URL returns
    no content, the automatic ETag will be incorrect, breaking a fundamental
    use for entity tags in a possibly destructive fashion. Likewise, if you
    raise 304 Not Modified, the response body will be empty, the ETag hash
    will be incorrect, and your application will break.
    See http://www.w3.org/Protocols/rfc2616/rfc2616-sec14.html#sec14.24
    """
    
    # Guard against being run twice.
    if hasattr(response, "ETag"):
        return
    
    code = response.code
    
    etag = response.headers.get('ETag')
    
    # Automatic ETag generation. See warning in docstring.
    if (not etag) and autotags:
        if code == 200:
            etag = response.collapse_body()
            etag = '"%s"' % hashlib.md5.new(etag).hexdigest()
            response.headers['ETag'] = etag
    
    response.ETag = etag
    
    # "If the request would, without the If-Match header field, result in
    # anything other than a 2xx or 412 status, then the If-Match header
    # MUST be ignored."
    if code >= 200 and code <= 299:
        conditions = request.headers.elements('If-Match') or []
        conditions = [str(x) for x in conditions]
        if conditions and not (conditions == ["*"] or etag in conditions):
            return HTTPError(request, response, 412,
                    description="If-Match failed: ETag %r did not match %r" % (
                        etag, conditions))
        
        conditions = request.headers.elements('If-None-Match') or []
        conditions = [str(x) for x in conditions]
        if conditions == ["*"] or etag in conditions:
            if request.method in ("GET", "HEAD"):
                return Redirect(request, response, [], code=304)
            else:
                return HTTPError(request, response, 412,
                        description=(
                            "If-None-Match failed: ETag %r matched %r" % (
                                etag, conditions)))

def validate_since(request, response):
    """Validate the current Last-Modified against If-Modified-Since headers.
    
    If no code has set the Last-Modified response header, then no validation
    will be performed.
    """

    lastmod = response.headers.get('Last-Modified')
    if lastmod:
        code = response.code
        
        since = request.headers.get('If-Unmodified-Since')
        if since and since != lastmod:
            if (code >= 200 and code <= 299) or code == 412:
                return HTTPError(request, response, 412)
        
        since = request.headers.get('If-Modified-Since')
        if since and since == lastmod:
            if (code >= 200 and code <= 299) or code == 304:
                if request.method in ("GET", "HEAD"):
                    return Redirect(request, response, [], code=304)
                else:
                    return HTTPError(request, response, 412)

def check_auth(request, response, realm, users, encrypt=None):
    """Check Authentication

    If an authorization header contains credentials, return True, else False.

    :param realm: The authentication realm.
    :type  realm: str

    :param users: A dict of the form: {username: password} or a callable
                  returning a dict.
    :type  users: dict or callable

    :param encrypt: Callable used to encrypt the password returned from
                    the user-agent. if None it defaults to a md5 encryption.
    :type  encrypt: callable
    """

    if 'authorization' in request.headers:
        # make sure the provided credentials are correctly set
        ah = _httpauth.parseAuthorization(request.headers['authorization'])
        if ah is None:
            return HTTPError(request, response, 400)
        
        if not encrypt:
            encrypt = _httpauth.DIGEST_AUTH_ENCODERS[_httpauth.MD5]
        
        if isinstance(users, collections.Callable):
            try:
                # backward compatibility
                users = users() # expect it to return a dictionary

                if not isinstance(users, dict):
                    raise ValueError("Authentication users must be a dict")
                
                # fetch the user password
                password = users.get(ah["username"], None)
            except TypeError:
                # returns a password (encrypted or clear text)
                password = users(ah["username"])
        else:
            if not isinstance(users, dict):
                raise ValueError("Authentication users must be a dict")
            
            # fetch the user password
            password = users.get(ah["username"], None)
        
        # validate the authorization by re-computing it here
        # and compare it with what the user-agent provided
        if _httpauth.checkResponse(ah, password, method=request.method,
                                  encrypt=encrypt, realm=realm):
            request.login = ah["username"]
            return True
    
        request.login = False
    return False

def basic_auth(request, response, realm, users, encrypt=None):
    """Perform Basic Authentication
    
    If auth fails, returns an Unauthorized error  with a
    basic authentication header.
    
    :param realm: The authentication realm.
    :type  realm: str

    :param users: A dict of the form: {username: password} or a callable
                  returning a dict.
    :type  users: dict or callable

    :param encrypt: Callable used to encrypt the password returned from
                    the user-agent. if None it defaults to a md5 encryption.
    :type  encrypt: callable
    """

    if check_auth(request, response, realm, users, encrypt):
        return
    
    # inform the user-agent this path is protected
    response.headers["WWW-Authenticate"] = _httpauth.basicAuth(realm)

    return Unauthorized(request, response)
    
def digest_auth(request, response, realm, users):
    """Perform Digest Authentication
    
    If auth fails, raise 401 with a digest authentication header.
    
    :param realm: The authentication realm.
    :type  realm: str

    :param users: A dict of the form: {username: password} or a callable
                  returning a dict.
    :type  users: dict or callable
    """

    if check_auth(request, response, realm, users):
        return
    
    # inform the user-agent this path is protected
    response.headers["WWW-Authenticate"] = _httpauth.digestAuth(realm)
    
    return Unauthorized(request, response)

def gzip(response, level=4, mime_types=['text/html', 'text/plain']):
    """Try to gzip the response body if Content-Type in mime_types.
    
    response.headers['Content-Type'] must be set to one of the
    values in the mime_types arg before calling this function.
    
    No compression is performed if any of the following hold:
        * The client sends no Accept-Encoding request header
        * No 'gzip' or 'x-gzip' is present in the Accept-Encoding header
        * No 'gzip' or 'x-gzip' with a qvalue > 0 is present
        * The 'identity' value is given with a qvalue > 0.
    """

    if not response.body:
        # Response body is empty (might be a 304 for instance)
        return response
    
    # If returning cached content (which should already have been gzipped),
    # don't re-zip.
    if getattr(response.request, "cached", False):
        return response
    
    acceptable = response.request.headers.elements('Accept-Encoding')
    if not acceptable:
        # If no Accept-Encoding field is present in a request,
        # the server MAY assume that the client will accept any
        # content coding. In this case, if "identity" is one of
        # the available content-codings, then the server SHOULD use
        # the "identity" content-coding, unless it has additional
        # information that a different content-coding is meaningful
        # to the client.
        return response
    
    ct = response.headers.get('Content-Type', 'text/html').split(';')[0]
    for coding in acceptable:
        if coding.value == 'identity' and coding.qvalue != 0:
            return response
        if coding.value in ('gzip', 'x-gzip'):
            if coding.qvalue == 0:
                return response
            if ct in mime_types:
                # Return a generator that compresses the page
                varies = response.headers.get("Vary", "")
                varies = [x.strip() for x in varies.split(",") if x.strip()]
                if "Accept-Encoding" not in varies:
                    varies.append("Accept-Encoding")
                response.headers['Vary'] = ", ".join(varies)
                
                response.headers['Content-Encoding'] = 'gzip'
                response.body = compress(response.body, level)
                if "Content-Length" in response.headers:
                    # Delete Content-Length header so finalize() recalcs it.
                    del response.headers["Content-Length"]
            return response
    return HTTPError(response.request, response, 406,
            description="identity, gzip")<|MERGE_RESOLUTION|>--- conflicted
+++ resolved
@@ -23,15 +23,9 @@
 mimetypes.add_type("image/x-icon", ".ico")
 mimetypes.add_type("application/xhtml+xml", ".xhtml")
 
-<<<<<<< HEAD
-from circuits.web import _httpauth
-from circuits.web.utils import get_ranges, compress
-from circuits.web.errors import HTTPError, NotFound, Redirect, Unauthorized
-=======
 from . import _httpauth
 from .utils import get_ranges, compress
 from .errors import HTTPError, NotFound, Redirect, Unauthorized
->>>>>>> c39b0a50
 
 def expires(request, response, secs=0, force=False):
     """Tool for influencing cache mechanisms using the 'Expires' header.
