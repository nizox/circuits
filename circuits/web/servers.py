--- conflicted
+++ resolved
@@ -86,24 +86,12 @@
     @property
     def host(self):
         if hasattr(self, "server"):
-<<<<<<< HEAD
             return self.server.host
-=======
-            if isinstance(self.server.bind, tuple):
-                return self.server.bind[0]
-            else:
-                return self.server.bind
->>>>>>> c39b0a50
 
     @property
     def port(self):
         if hasattr(self, "server"):
-<<<<<<< HEAD
             return self.server.port
-=======
-            if isinstance(self.server.bind, tuple):
-                return self.server.bind[1]
->>>>>>> c39b0a50
 
     @property
     def secure(self):
