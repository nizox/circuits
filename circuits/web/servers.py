# Module:   server
# Date:     6th November 2008
# Author:   James Mills, prologic at shortcircuit dot net dot au

"""Web Servers

This module implements the several Web Server components.
"""

import time
import sys

from socket import gethostname as _gethostname

from circuits.core import handler, BaseComponent

from circuits import io

from circuits.net.sockets import TCPServer, UNIXServer
from circuits.net.sockets import TCPClient, Read, Write

<<<<<<< HEAD
from .http import HTTP
from .events import WebEvent
from .wrappers import Request, Host
from .constants import SERVER_VERSION
from .dispatchers import Dispatcher
=======
from http import HTTP
from events import WebEvent, Event
from wrappers import Request, Host
from constants import SERVER_VERSION
from dispatchers import Dispatcher
>>>>>>> 36550f27

class BaseServer(BaseComponent):
    """Create a Base Web Server

    Create a Base Web Server (HTTP) bound to the IP Address / Port or
    UNIX Socket specified by the 'bind' parameter.

    :ivar server: Reference to underlying Server Component

    :param bind: IP Address / Port or UNIX Socket to bind to.
    :type bind: Instance of int, list, tuple or str

    The 'bind' parameter is quite flexible with what valid values it accepts.

    If an int is passed, a TCPServer will be created. The Server will be
    bound to the Port given by the 'bind' argument and the bound interface
    will default (normally to  "0.0.0.0").

    If a list or tuple is passed, a TCPServer will be created. The
    Server will be bound to the Port given by the 2nd item in the 'bind'
    argument and the bound interface will be the 1st item.

    If a str is passed and it contains the ':' character, this is
    assumed to be a request to bind to an IP Address / Port. A TCpServer
    will thus be created and the IP Address and Port will be determined
    by splitting the string given by the 'bind' argument.

    Otherwise if a str is passed and it does not contain the ':'
    character, a file path is assumed and a UNIXServer is created and
    bound to the file given by the 'bind' argument.
    """

    channel = "web"

    def __init__(self, bind, **kwargs):
        "x.__init__(...) initializes x; see x.__class__.__doc__ for signature"

        kwargs.setdefault("channel", self.channel)
        super(BaseServer, self).__init__(**kwargs)

        WebEvent._target = kwargs["channel"]

        if type(bind) in {int, list, tuple}:
            SocketType = TCPServer
        else:
            if ":" in bind:
                SocketType = TCPServer
            else:
                SocketType = UNIXServer

        self.server = SocketType(bind, **kwargs).register(self)
        HTTP(encoding=self.server._encoding,
                channel=self.server.channel).register(self)

        Request.server = self
        if isinstance(self.server._bind, tuple):
            Request.local = Host(self.server._bind[0],
                    self.server._bind[1])
        else:
            Request.local = Host(self.server._bind, None)
        Request.host = self.host
        Request.scheme = "https" if self.server.secure else "http"

    @property
    def version(self):
        return SERVER_VERSION

    @property
    def host(self):
        if hasattr(self, "server"):
            return self.server.host

    @property
    def port(self):
        if hasattr(self, "server"):
            return self.server.port

    @property
    def secure(self):
        if hasattr(self, "server"):
            return self.server.secure

    @property
    def scheme(self):
        return "https" if self.secure else "http"

    @property
    def base(self):
        host = self.host or "0.0.0.0"
        port = self.port or 80
        scheme = self.scheme
        secure = self.secure

        tpl = "%s://%s%s"

        if (port == 80 and not secure) or (port == 443 and secure):
            port = ""
        else:
            port = ":%d" % port

        return tpl % (scheme, host, port)

class Server(BaseServer):
    """Create a Web Server

    Create a Web Server (HTTP) complete with the default Dispatcher to
    parse requests and posted form data dispatching to appropriate
    Controller(s).

    See: circuits.web.servers.BaseServer
    """

    def __init__(self, bind, **kwargs):
        "x.__init__(...) initializes x; see x.__class__.__doc__ for signature"

        super(Server, self).__init__(bind, **kwargs)

        Dispatcher(channel=self.channel).register(self)

class FakeSock():
    def getpeername(self):
        return (None, None)

class StdinServer(BaseComponent):
    channel = "web"

    def __init__(self, **kwargs):
        kwargs.setdefault("channel", self.channel)
        super(StdinServer, self).__init__(**kwargs)
        WebEvent._target = kwargs["channel"]

        self.server = io.stdin + io.stdout + HTTP(**kwargs)
        self += self.server

        Request.server = self
        Dispatcher(channel=self.channel).register(self)

    @handler("read", target="stdin")
    def read(self, data):
        self.push(Read(FakeSock(), data), "read", self.channel)

    @handler("write")
    def write(self, sock, data):
        self.push(Write(data), "write", "stdout")
<|MERGE_RESOLUTION|>--- conflicted
+++ resolved
@@ -19,19 +19,11 @@
 from circuits.net.sockets import TCPServer, UNIXServer
 from circuits.net.sockets import TCPClient, Read, Write
 
-<<<<<<< HEAD
 from .http import HTTP
 from .events import WebEvent
 from .wrappers import Request, Host
 from .constants import SERVER_VERSION
 from .dispatchers import Dispatcher
-=======
-from http import HTTP
-from events import WebEvent, Event
-from wrappers import Request, Host
-from constants import SERVER_VERSION
-from dispatchers import Dispatcher
->>>>>>> 36550f27
 
 class BaseServer(BaseComponent):
     """Create a Base Web Server
