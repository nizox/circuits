# Module:   http
# Date:     13th September 2007
# Author:   James Mills, prologic at shortcircuit dot net dot au

"""Hyper Text Transfer Protocol

This module implements the Hyper Text Transfer Protocol
or commonly known as HTTP.
"""


from io import BytesIO
try:
    from urllib.parse import unquote
    from urllib.parse import urlparse
except ImportError:
    from urllib import unquote
    from urlparse import urlparse

from circuits.net.sockets import Close, Write
from circuits.core import handler, BaseComponent, Value

from . import wrappers
from .utils import quoted_slash
from .exceptions import HTTPException
from .errors import HTTPError, NotFound
from .headers import parse_headers, Headers
from .events import Request, Response, Stream
from .errors import Redirect as RedirectError
from .exceptions import Redirect as RedirectException

MAX_HEADER_FRAGENTS = 20
HTTP_ENCODING = 'utf-8'

try:
    unicode
except NameError:
    unicode = str


class HTTP(BaseComponent):
    """HTTP Protocol Component

    Implements the HTTP server protocol and parses and processes incoming
    HTTP messages creating and sending an appropriate response.
    """

    channel = "web"

    def __init__(self, encoding="utf-8", channel=channel):
        super(HTTP, self).__init__(channel=channel)

        self._encoding = encoding

        self._clients = {}
        self._buffers = {}

    @handler("stream")
    def _on_stream(self, response, data):
        if data is not None:
            if data:
                if response.chunked:
                    buf = [hex(len(data))[2:], b"\r\n", data, b"\r\n"]
                    data = b"".join(buf)
                self.push(Write(response.request.sock, data))
            if response.body and not response.done:
                try:
                    data = next(response.body)
                except StopIteration:
                    data = None
                self.push(Stream(response, data))
        else:
            if response.body:
                response.body.close()
            if response.chunked:
                self.push(Write(response.request.sock, b"0\r\n\r\n"))
            if response.close:
                self.push(Close(response.request.sock))
            response.done = True

    @handler("response")
    def _on_response(self, response):
        self.push(
                Write(response.request.sock,
                    str(response).encode(self._encoding)))

        if response.stream and response.body:
            try:
                data = next(response.body)
            except StopIteration:
                data = None
            self.push(Stream(response, data))
        else:
<<<<<<< HEAD
            if isinstance(response.body, bytes):
                body = response.body
            elif isinstance(response.body, unicode):
                body = response.body.encode(self._encoding)
            else:
                parts = (s if isinstance(s, bytes) else s.encode(self._encoding) for s in response.body)
                body = b"".join(parts)
=======
            parts = (s if isinstance(s, bytes) else s.encode(self._encoding) \
                    for s in response.body)
            body = b"".join(parts)
>>>>>>> 1457d93f

            if body:
                if response.chunked:
                    buf = [hex(len(body))[2:].encode(), b"\r\n", body, b"\r\n"]
                    body = b"".join(buf)
                self.push(Write(response.request.sock, body))

                if response.chunked:
                    self.push(Write(response.request.sock, b"0\r\n\r\n"))

            if not response.stream:
                if response.close:
                    self.push(Close(response.request.sock))
                response.done = True

    @handler("disconnect")
    def _on_disconnect(self, sock):
        if sock in self._clients:
            del self._clients[sock]

    @handler("read")
    def _on_read(self, sock, data):
        """Read Event Handler

        Process any incoming data appending it to an internal buffer.
        Split the buffer by the standard HTTP delimiter CRLF and create
        Raw Event per line. Any unfinished lines of text, leave in the buffer.
        """

        if sock in self._clients:
            request, response = self._clients[sock]
            if response.done:
                del self._clients[sock]

        if sock in self._clients:
            request, response = self._clients[sock]
            request.body.write(data)
            contentLength = int(request.headers.get("Content-Length", "0"))
            if not request.body.tell() == contentLength:
                return
        else:
            if data.find(b'\r\n\r\n') == -1:
                buf = self._buffers.setdefault(sock, [])
                buf.append(data)
                if len(buf) > MAX_HEADER_FRAGENTS:
                    del self._buffers[sock]
                    raise ValueError("Too many HTTP Headers Fragments.")
                return
            if sock in self._buffers:
                self._buffers[sock].append(data)
                data = ''.join(self._buffers[sock])
                del self._buffers[sock]

            requestline, data = data.split(b"\r\n", 1)
            requestline = requestline.strip().decode(
                    HTTP_ENCODING, "replace")
            method, path, protocol = requestline.split(" ", 2)
            scheme, location, path, params, qs, frag = urlparse(path)

            protocol = tuple(map(int, protocol[5:].split(".")))
            request = wrappers.Request(sock, method, scheme, path,
                    protocol, qs)
            response = wrappers.Response(request, encoding=self._encoding)
            self._clients[sock] = request, response

            if frag:
                return self.push(HTTPError(request, response, 400))

            if params:
                path = "%s;%s" % (path, params)

            # Unquote the path+params (e.g. "/this%20path" -> "this path").
            # http://www.w3.org/Protocols/rfc2616/rfc2616-sec5.html#sec5.1.2
            #
            # But note that "...a URI must be separated into its components
            # before the escaped characters within those components can be
            # safely decoded." http://www.ietf.org/rfc/rfc2396.txt, sec 2.4.2
            path = "%2F".join(map(unquote, quoted_slash.split(path)))

            # Compare request and server HTTP protocol versions, in case our
            # server does not support the requested protocol. Limit our output
            # to min(req, server). We want the following output:
            #    request    server   actual written supported response
            #    protocol protocol response protocol    feature set
            # a  1.0        1.0         1.0             1.0
            # b  1.0        1.1         1.1             1.0
            # c  1.1        1.0         1.0             1.0
            # d  1.1        1.1         1.1             1.1
            # Notice that, in (b), the response will be "HTTP/1.1" even though
            # the client only understands 1.0. RFC 2616 10.5.6 says we should
            # only return 505 if the _major_ version is different.
            if not request.protocol[0] == request.server_protocol[0]:
                return self.push(HTTPError(request, response, 505))

            rp = request.protocol
            sp = request.server_protocol
            response.protocol = "HTTP/%s.%s" % min(rp, sp)

            end_of_headers = data.find(b"\r\n\r\n")
            if end_of_headers > -1:
                header_data = data[:end_of_headers].decode(
                        HTTP_ENCODING, "replace")
                headers = request.headers = parse_headers(header_data)
            else:
                headers = request.headers = Headers([])

            request.body.write(data[(end_of_headers + 4):])

            if headers.get("Expect", "") == "100-continue":
                return self.push(Response(wrappers.Response(request, 100),
                    encoding=self._encoding))

            contentLength = int(headers.get("Content-Length", "0"))
            if request.body.tell() < contentLength:
                return

        # Persistent connection support
        if request.protocol == (1, 1):
            # Both server and client are HTTP/1.1
            if request.headers.get("Connection", "").lower() == "close":
                response.close = True
        else:
            # Either the server or client (or both) are HTTP/1.0
            if request.headers.get("Connection", "").lower() != "keep-alive":
                response.close = True

        request.body.seek(0)

        if hasattr(sock, "getpeercert"):
            peer_cert = sock.getpeercert()
            if peer_cert:
                req = Request(request, response, peer_cert)
            else:
                req = Request(request, response)
        else:
            req = Request(request, response)

        self.push(req)

    @handler("httperror")
    def _on_httperror(self, event, request, response, code, **kwargs):
        """Default HTTP Error Handler

        Default Error Handler that by default just responds with the response
        in the error object passed. The response is normally modified by a
        HTTPError instance or a subclass thereof.
        """

        response.body = str(event)
        self.push(Response(response))

    @handler("value_changed")
    def _on_value_changed(self, value):
        if value.handled:
            return
        request, response = value.event.args[:2]
        if value.result and not value.errors:
            response.body = value.value
            self.push(Response(response))
        else:
            # This possibly never occurs.
            self.push(HTTPError(request, response, error=value.value))

    @handler("request_success", "request_filtered")
    def _on_request_success_or_filtered(self, evt, handler, retval):
        request, response = evt.args[:2]

        if not request.handled and retval is not None:
            request.handled = True
            if isinstance(retval, HTTPError):
                self.push(retval)
            elif isinstance(retval, wrappers.Response):
                self.push(Response(retval))
            elif isinstance(retval, Value):
                if retval.result and not retval.errors:
                    response.body = retval.value
                    self.push(Response(response))
                elif retval.errors:
                    error = retval.value
                    etype, evalue, traceback = error
                    if isinstance(evalue, RedirectException):
                        self.push(RedirectError(request, response,
                            evalue.urls, evalue.status))
                    elif isinstance(evalue, HTTPException):
                        if evalue.traceback:
                            self.push(HTTPError(request, response, evalue.code,
                                description=evalue.description, error=error))
                        else:
                            self.push(HTTPError(request, response, evalue.code,
                                description=evalue.description))
                    else:
                        self.push(HTTPError(request, response, error=error))
                else:
                    if retval.manager is None:
                        retval.manager = self
                    retval.event = evt
                    retval.onSet = "value_changed", self
            elif type(retval) is not bool:
                response.body = retval
                self.push(Response(response))

    @handler("request_failure", "response_failure")
    def _on_request_or_response_failure(self, evt, handler, error):
        if len(evt.args) == 1:
            response = evt.args[0]
            request = response.request
        else:
            request, response = evt.args[:2]

        # Ignore filtered requests already handled (eg: HTTPException(s)).
        # Ignore failed "response" handlers (eg: Loggers or Tools)
        if request.handled or response.done:
            return

        if not request.handled:
            request.handled = True

        etype, evalue, traceback = error

        if isinstance(evalue, RedirectException):
            self.push(RedirectError(request, response,
                evalue.urls, evalue.status))
        elif isinstance(evalue, HTTPException):
            if evalue.traceback:
                self.push(HTTPError(request, response, evalue.code,
                    description=evalue.description, error=error))
            else:
                self.push(HTTPError(request, response, evalue.code,
                    description=evalue.description))
        else:
            self.push(HTTPError(request, response, error=error))

    @handler("request_completed")
    def _on_request_completed(self, evt, handler, retval):
        request, response = evt.args[:2]

        # Return a 404 response on any of the following:
        # 1) The request was not successful (request.handled)
        # 2) The request was not handled by any handler (handler)
        # 3) The value is both None and is not a future.
        #    (evt.value.value, evt.future)

        if not request.handled or handler is None or \
                (evt.value.value is None and not evt.future):
            self.push(NotFound(request, response))<|MERGE_RESOLUTION|>--- conflicted
+++ resolved
@@ -82,7 +82,7 @@
     def _on_response(self, response):
         self.push(
                 Write(response.request.sock,
-                    str(response).encode(self._encoding)))
+                    str(response).encode(HTTP_ENCODING)))
 
         if response.stream and response.body:
             try:
@@ -91,7 +91,6 @@
                 data = None
             self.push(Stream(response, data))
         else:
-<<<<<<< HEAD
             if isinstance(response.body, bytes):
                 body = response.body
             elif isinstance(response.body, unicode):
@@ -99,11 +98,6 @@
             else:
                 parts = (s if isinstance(s, bytes) else s.encode(self._encoding) for s in response.body)
                 body = b"".join(parts)
-=======
-            parts = (s if isinstance(s, bytes) else s.encode(self._encoding) \
-                    for s in response.body)
-            body = b"".join(parts)
->>>>>>> 1457d93f
 
             if body:
                 if response.chunked:
