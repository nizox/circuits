--- conflicted
+++ resolved
@@ -12,14 +12,10 @@
 main event handler ``_on_task`` to execute in the other thread blocking it.
 """
 
-<<<<<<< HEAD
-from circuits.core import handler, BaseComponent, Event
-=======
 from .bridge import Bridge
 from .utils import findroot
 from .manager import Manager
 from .components import BaseComponent as _BaseComponent
->>>>>>> c39b0a50
 
 
 class Task(Event):
