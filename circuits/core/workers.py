# Module:   workers
# Date:     6th February 2011
# Author:   James Mills, prologic at shortcircuit dot net dot au

"""Workers

Worker components used to perform "work" in independent threads or
processes. Worker(s) are typically used by a Pool (circuits.core.pools)
to create a pool of workers. Worker(s) are not registered with a Manager
or another Component - instead they are managed by the Pool. If a Worker
is used independently it should not be registered as it causes its
main event handler ``_on_task`` to execute in the other thread blocking it.
"""

from multiprocessing import Pool as ProcessPool
from multiprocessing.pool import ThreadPool

from .events import Event
from .handlers import handler
from .components import BaseComponent


def processor(queue, results):
    while True:
        job = queue.get()

        if job is None:
            # Poison pill means we should exit
            break

        f, args, kwargs = job

        try:
            results.put(f(*args, **kwargs))
        except Exception as e:
            results.put(e)


class Task(Event):
    """Task Event

    This Event is used to initiate a new task to be performed by a Worker
    or a Pool of Worker(s).

    :param f: The function to be executed.
    :type  f: function

    :param args: Arguments to pass to the function
    :type  args: tuple

    :param kwargs: Keyword Arguments to pass to the function
    :type  kwargs: dict
    """

    def __init__(self, f, *args, **kwargs):
        "x.__init__(...) initializes x; see x.__class__.__doc__ for signature"

        super(Task, self).__init__(f, *args, **kwargs)


class Worker(BaseComponent):
    """A thread/process Worker Component

    This Component creates a Worker (either a thread or process) which
    when given a ``Task``, will execute the given function in the task
    in the background in its thread/process.

    :param process: True to start this Worker as a process (Thread otherwise)
    :type process: bool
    """

    channel = "worker"

    def init(self, process=False, queue=None, channel=channel):
        self.process = process
        if process:
            self._pool = ProcessPool(1)
        else:
            self._pool = ThreadPool(1)

    @handler("stopped", "unregistered", channel="*")
    def _on_stopped(self, event, *args):
        if event.name == "unregistered" and args[0] is not self:
            return

        self.queue.put(None)
        self.processor.join()

    @handler("task")
    def _on_task(self, event, f, *args, **kwargs):
<<<<<<< HEAD
        result = self._pool.apply_async(f, args, kwargs)
        while not result.ready():
            yield
        yield result.get()

    def resume(self):
        self.results.put((None, None))
=======
        print("...")
        print(event)
        print(f)
        print(args)
        print(kwargs)
        print("...")

        self.queue.put((f, args, kwargs))

        while True:
            try:
                value = self.results.get_nowait()
                if isinstance(value, Exception):
                    raise value
                else:
                    yield value
                raise StopIteration()
            except Empty:
                yield
>>>>>>> cc7ad22f
<|MERGE_RESOLUTION|>--- conflicted
+++ resolved
@@ -88,32 +88,7 @@
 
     @handler("task")
     def _on_task(self, event, f, *args, **kwargs):
-<<<<<<< HEAD
         result = self._pool.apply_async(f, args, kwargs)
         while not result.ready():
             yield
-        yield result.get()
-
-    def resume(self):
-        self.results.put((None, None))
-=======
-        print("...")
-        print(event)
-        print(f)
-        print(args)
-        print(kwargs)
-        print("...")
-
-        self.queue.put((f, args, kwargs))
-
-        while True:
-            try:
-                value = self.results.get_nowait()
-                if isinstance(value, Exception):
-                    raise value
-                else:
-                    yield value
-                raise StopIteration()
-            except Empty:
-                yield
->>>>>>> cc7ad22f
+        yield result.get()