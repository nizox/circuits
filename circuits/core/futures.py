# Module:   future
# Date:     6th February 2010
# Author:   James Mills, prologic at shortcircuit dot net dot au

"""Futures

...
"""

from uuid import uuid4 as uuid
from functools import update_wrapper

<<<<<<< HEAD
from pools import Pool
from utils import findcmp
from workers import Task, Worker
=======
from .values import Value
>>>>>>> c39b0a50


def future(pool=None):
    def decorate(f):
        def wrapper(self, event, *args, **kwargs):
            event.future = True
            p = getattr(self, "_pool", pool)
            if p is None:
                p = findcmp(self.root, Pool)
            if p is not None:
                setattr(self, "_pool", p)
                return self.push(Task(f, self, *args, **kwargs), target=p)
            else:
                return Worker(channel=str(uuid())).push(
                        Task(f, self, *args, **kwargs))
        wrapper.event = True
        return update_wrapper(wrapper, f)
    return decorate<|MERGE_RESOLUTION|>--- conflicted
+++ resolved
@@ -10,13 +10,7 @@
 from uuid import uuid4 as uuid
 from functools import update_wrapper
 
-<<<<<<< HEAD
-from pools import Pool
-from utils import findcmp
-from workers import Task, Worker
-=======
 from .values import Value
->>>>>>> c39b0a50
 
 
 def future(pool=None):
