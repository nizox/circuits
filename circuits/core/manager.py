# Package:  manager
# Date:     11th April 2010
# Author:   James Mills, prologic at shortcircuit dot net dot au

"""Manager

This module definse the Manager class subclasses by component.BaseComponent
"""

import os
import greenlet
from time import sleep
from warnings import warn
from itertools import chain
from threading import Thread
from collections import deque, defaultdict
from inspect import getargspec
from traceback import format_tb
from sys import exc_info as _exc_info

from .events import Event

try:
    from threading import current_thread
except ImportError:
    from threading import currentThread as current_thread

if os.name == "posix":
    from signal import SIGHUP, SIGINT, SIGTERM
    from signal import signal as _registerSignalHandler
elif os.name in ["nt", "java"]:
    from signal import SIGINT, SIGTERM
    from signal import signal as _registerSignalHandler
else:
    raise RuntimeError("Unsupported platform '%s'" % os.name)

try:
    from multiprocessing import Process
    from multiprocessing import current_process
    HAS_MULTIPROCESSING = 2
except:
    try:
        from processing import Process
        from processing import currentProcess as current_process
        HAS_MULTIPROCESSING = 1
    except:
        HAS_MULTIPROCESSING = 0

from greenlet import greenlet

from .values import Value
from .events import Started, Stopped, Signal
from .events import Error, Success, Failure, Filter, Start, End

TIMEOUT = 0.01 # 10ms timeout when no tick functions to process

class Manager(object):
    """Manager

    This is the base Manager of the BaseComponent which manages an Event Queue,
    a set of Event Handlers, Channels, Tick Functions, Registered and Hidden
    Components, a Task and the Running State.

    :ivar manager: The Manager of this Component or Manager
    """

    def __init__(self, *args, **kwargs):
        "initializes x; see x.__class__.__doc__ for signature"

        self._globals = []
        self._tasks = set()
        self._cmap = dict()
        self._tmap = dict()
        self._queue = deque()
        self.channels = dict()
        self._handlers = set()
        self._handlerattrs = dict()
        self._handler_cache = dict()
        self._active_handlers = defaultdict(list)

        self._ticks = set()

        self._task = None
        self._thread = None
        self._process = None
        self._bridge = None
        self._running = False

        self.root = self.manager = self
        self.components = set()

    def __repr__(self):
        "x.__repr__() <==> repr(x)"

        name = self.__class__.__name__

        if hasattr(self, "channel") and self.channel is not None:
            channel = "/%s" % self.channel 
        else:
            channel = ""

        q = len(self._queue)
        c = len(self.channels)
        h = len(self._handlers)
        state = self.state

        if HAS_MULTIPROCESSING:
            pid = current_process().pid
        else:
            pid = os.getpid()

        if pid:
            id = "%s:%s" % (pid, current_thread().getName())
        else:
            id = current_thread().getName()

        format = "<%s%s %s (queued=%d, channels=%d, handlers=%d) [%s]>"
        return format % (name, channel, id, q, c, h, state)

    def __contains__(self, y):
        """x.__contains__(y) <==> y in x

        Return True if the Component y is registered.
        """

        components = self.components.copy()
        return y in components or y in [c.__class__ for c in components]

    def __len__(self):
        """x.__len__() <==> len(x)

        Returns the number of events in the Event Queue.
        """

        return len(self._queue)

    def __add__(self, y):
        """x.__add__(y) <==> x+y

        (Optional) Convenience operator to register y with x
        Equivalent to: y.register(x)

        @return: x
        @rtype Component or Manager
        """

        y.register(self)
        return self
    
    def __iadd__(self, y):
        """x.__iadd__(y) <==> x += y

        (Optional) Convenience operator to register y with x
        Equivalent to: y.register(x)

        @return: x
        @rtype Component or Manager
        """

        y.register(self)
        return self

    def __sub__(self, y):
        """x.__sub__(y) <==> x-y

        (Optional) Convenience operator to unregister y from x.manager
        Equivalent to: y.unregister()

        @return: x
        @rtype Component or Manager
        """

        if y.manager is not y:
            y.unregister()
        return self

    def __isub__(self, y):
        """x.__sub__(y) <==> x -= y

        (Optional) Convenience operator to unregister y from x
        Equivalent to: y.unregister()

        @return: x
        @rtype Component or Manager
        """

        if y.manager is not y:
            y.unregister()
        return self

    def _getHandlers(self, _channel):
        if _channel in self._handler_cache:
            return self._handler_cache[_channel]

        target, channel = _channel

        get = self.channels.get
        tmap = self._tmap.get
        cmap = self._cmap.get

        def _sortkey(handler):
            return (self._handlerattrs[handler]["priority"],
                    self._handlerattrs[handler]["filter"])

        # Global Channels
        handlers = self._globals[:]

        # This channel on all targets
        if channel == "*":
            handlers.extend(tmap(target, []))
            handlers.sort(key=_sortkey, reverse=True)
            self._handler_cache[_channel] = handlers
            return handlers

        # Every channel on this target
        if target == "*":
            handlers.extend(cmap(channel, []))
            handlers.sort(key=_sortkey, reverse=True)
            self._handler_cache[_channel] = handlers
            return handlers

        # Any global channels
        handlers.extend(get(("*", channel), []))
 
        # Any global channels for this target
        handlers.extend(get((channel, "*"), []))

        # The actual channel and target
        handlers.extend(get(_channel, []))

        handlers.sort(key=_sortkey, reverse=True)
        self._handler_cache[_channel] = handlers
        return handlers

    @property
    def name(self):
        """Return the name of this Component/Manager"""

        return self.__class__.__name__

    @property
    def running(self):
        """Return the running state of this Component/Manager"""

        return self._running

    @property
    def state(self):
        """Return the current state of this Component/Manager

        The state can be one of:
         - [R]unning
         - [D]ead
         - [S]topped
        """

        if self.running or (self._task and self._task.isAlive()):
            return "R"
        elif self._task and not self._task.isAlive():
            return "D"
        else:
            return "S"

    def addHandler(self, handler, *channels, **kwargs):
        """Add a new Event Handler

        Add a new Event Handler to the Event Manager.
        """

        self._handler_cache.clear()

        channels = getattr(handler, "channels", channels)

        target = kwargs.get("target", getattr(handler, "target",
            getattr(self, "channel", "*")))

        if isinstance(target, Manager):
            target = getattr(target, "channel", "*")

        attrs = {}
        attrs["channels"] = channels
        attrs["target"] = target

        attrs["filter"] = getattr(handler, "filter",
                kwargs.get("filter", False))
        attrs["priority"] = getattr(handler, "priority",
                kwargs.get("priority", 0))

        if not hasattr(handler, "event"):
            args = getargspec(handler)[0]
            if args and args[0] == "self":
                del args[0]
            attrs["event"] = bool(args and args[0] == "event")
        else:
            attrs["event"] = getattr(handler, "event")

        self._handlerattrs[handler] = attrs

        def _sortkey(handler):
            return (self._handlerattrs[handler]["priority"],
                    self._handlerattrs[handler]["filter"])

        if not channels and target == "*":
            if handler not in self._globals:
                self._globals.append(handler)
                self._globals.sort(key=_sortkey, reverse=True)
        else:
            for channel in channels:
                self._handlers.add(handler)

                if (target, channel) not in self.channels:
                    self.channels[(target, channel)] = []

                if handler not in self.channels[(target, channel)]:
                    self.channels[(target, channel)].append(handler)
                    self.channels[(target, channel)].sort(key=_sortkey,
                            reverse=True)

                if target not in self._tmap:
                    self._tmap[target] = []
                if handler not in self._tmap[target]:
                    self._tmap[target].append(handler)

                if channel not in self._cmap:
                    self._cmap[channel] = []
                if handler not in self._cmap[channel]:
                    self._cmap[channel].append(handler)

    def add(self, *args, **kwargs):
        """Deprecated in 1.6

        .. deprecated:: 1.6
           Use :py:meth:`addHandler` instead.
        """

        warn(DeprecationWarning("Use .addHandler(...) instead"))

        return self.addHandler(*args, **kwargs)


    def removeHandler(self, handler, channel=None):
        """Remove an Event Handler

        Remove the given Event Handler from the Event Manager
        removing it from the given channel. if channel is None,
        remove it from all channels. This will succeed even
        if the specified  handler has already been removed.
        """

        self._handler_cache.clear()

        if channel is None:
            if handler in self._globals:
                self._globals.remove(handler)
            channels = list(self.channels.keys())
        else:
            channels = [channel]

        if handler in self._handlers:
            self._handlers.remove(handler)

        if handler in self._handlerattrs:
            del self._handlerattrs[handler]

        for channel in channels:
            if handler in self.channels[channel]:
                self.channels[channel].remove(handler)
            if not self.channels[channel]:
                del self.channels[channel]

            (target, channel) = channel

            if target in self._tmap and handler in self._tmap:
                self._tmap[target].remove(handler)
                if not self._tmap[target]:
                    del self._tmap[target]

            if channel in self._cmap and handler in self._cmap:
                self._cmap[channel].remove(handler)
                if not self._cmap[channel]:
                    del self._cmap[channel]

    def remove(self, *args, **kwargs):
        """Deprecated in 1.6

        .. deprecated:: 1.6
           Use :py:meth:`removeHandler` instead.
        """

        warn(DeprecationWarning("Use .removeHandler(...) instead"))

        self.removeHandler(*args, **kwargs)


    def _fire(self, event, channel):
        self._queue.append((event, channel))

    def fireEvent(self, event, channel=None, target=None):
        """Fire/Push a new Event into the system (queue)

        This will push the given Event, Channel and Target onto the
        Event Queue for later processing.

        if target is None, then target will be set as the Channel of
        the current Component, self.channel (defaulting back to None).

        If this Component's Manager is itself, enqueue on this Component's
        Event Queue, otherwise enqueue on this Component's Manager.

        :param event: The Event Object
        :type  event: Event

        :param channel: The Channel this Event is bound for
        :type  channel: str

        @keyword target: The target Component's channel this Event is bound for
        :type    target: str or Component
        """

        if channel is None and target is None:
            if isinstance(event.channel, tuple):
                target, channel = event.channel
            else:
                channel = event.channel or event.name.lower()
                target = event.target or None
        else:
            channel = channel or event.channel or event.name.lower()

        if isinstance(target, Manager):
            target = getattr(target, "channel", "*")
        else:
            target = target or event.target or getattr(self, "channel", "*")

        event.channel = (target, channel)

        event.value = Value(event, self)

        if event.start is not None:
            self.fire(Start(event), *event.start)

        self.root._fire(event, (target, channel))

        return event.value

    fire = fireEvent

    def push(self, *args, **kwargs):
        """Deprecated in 1.6

        .. deprecated:: 1.6
           Use :py:meth:`fire` instead.
        """

        warn(DeprecationWarning("Use .fire(...) instead"))

        return self.fire(*args, **kwargs)

<<<<<<< HEAD
    def registerTask(self, g):
        self._tasks.add(g)

    def unregisterTask(self, g):
        self._tasks.remove(g)

    def waitEvent(self, cls, limit=None):
        if self._thread and self._thread != current_thread():
            raise Exception('You must be in the manager thread to use waitEvent')
        if self._process and self._process != current_process():
            raise Exception('You must be in the manager process to use waitEvent')

        g = greenlet.getcurrent()

        is_instance = isinstance(cls, Event)
        i = 0
        e = None

        self.registerTask(g)
        try:
            while e != cls if is_instance else e.__class__ != cls:
                if limit and i == limit or self._task is None:
                    return
                e = self._task.switch()
                i += 1
        finally:
            self.unregisterTask(g)

        return e
=======
    def waitEvent(self, cls):
        g = greenlet.getcurrent()
        return g.parent.switch(greenlet.getcurrent(), cls)
>>>>>>> 7be1911a

    wait = waitEvent

    def callEvent(self, event, channel=None, target=None):
        self.fire(event, channel, target)
        e = self.waitEvent(event)
        return e.value.value

    call = callEvent


    def _flush(self):
        q = self._queue
        self._queue = deque()

        for event, channel in q:
            dispatcher = greenlet(self._dispatcher)
            new_handler, new_event = dispatcher.switch(event, channel)

<<<<<<< HEAD
            for task in self._tasks:
                task.switch(event)
=======
            if event in self._active_handlers:
                for active_handler in self._active_handlers[event]:
                    active_handler.switch(event)
                del self._active_handlers[event]

            if event.__class__ in self._active_handlers:
                for active_handler in self._active_handlers[event.__class__]:
                    active_handler.switch(event)
                del self._active_handlers[event.__class__]
>>>>>>> 7be1911a

            if new_handler and new_event:
                self._active_handlers[new_event].append(new_handler)

    def flushEvents(self):
        """Flush all Events in the Event Queue

        This will flush all Events in the Event Queue. If this Component's
        Manager is itself, flush all Events from this Component's Event Queue,
        otherwise, flush all Events from this Component's Manager's Event Queue.
        """

        self.root._flush()

    flush = flushEvents

    def _dispatcher(self, event, channel):
        eargs = event.args
        ekwargs = event.kwargs

        retval = None
        handler = None

        for handler in self._getHandlers(channel):
            error = None

            attrs = self._handlerattrs[handler]
            event.handler = handler

            try:
                if attrs["event"]:
                    retval = handler(event, *eargs, **ekwargs)
                else:
                    retval = handler(*eargs, **ekwargs)
                event.value.value = retval
            except (KeyboardInterrupt, SystemExit):
                raise
            except:
                etype, evalue, etraceback = _exc_info()
                traceback = format_tb(etraceback)
                error = (etype, evalue, traceback)

                event.value.errors = True

                event.value.value = error

                if event.failure is not None:
                    self.fire(Failure(event, handler, error), *event.failure)
                else:
                    self.fire(Error(etype, evalue, traceback, handler))

            if retval and attrs["filter"]:
                if event.filter is not None:
                    self.fire(Filter(event, handler, retval), *event.filter)
                return None, None  # Filter

            if error is None and event.success is not None:
                self.fire(Success(event, handler, retval), *event.success)

        if event.end is not None:
            self.fire(End(event, handler, retval), *event.end)

        return None, None

    def _signalHandler(self, signal, stack):
        self.fire(Signal(signal, stack))
        if signal in [SIGINT, SIGTERM]:
            self.stop()

    def start(self, log=True, link=None, process=False):
        group = None
        target = self.run
        name = self.__class__.__name__
        mode = "P" if process else "T"
        args = (log, mode,)

        if process and HAS_MULTIPROCESSING:
            if link is not None and isinstance(link, Manager):
                from circuits.net.sockets import Pipe
                from circuits.core.bridge import Bridge
                from circuits.core.utils import findroot
                root = findroot(link)
                parent, child = Pipe()
                self._bridge = Bridge(root, socket=parent)
                self._bridge.start()
                args += (child,)

<<<<<<< HEAD
            self._process = Process(group, target, name, args)
            self._process.daemon = True
            self.tick()
            self._process.start()
            return

        self._thread = Thread(group, target, name, args)
        self._thread.setDaemon(True)
        self._thread.start()
=======
            self._task = Process(group, target, name, args)
            self._task.daemon = True
            self.tick()
            self._task.start()
            return

        self._task = Thread(group, target, name, args)
        self._task.setDaemon(True)
        self._task.start()
>>>>>>> 7be1911a

    def stop(self):
        self._running = False
        self.fire(Stopped(self))
        if self._process and self._process.is_alive() \
                and not current_process() == self._process:
            self._process.terminate()
        if (self._bridge is not None):
            self._bridge = None
        self._process = None
        self._thread = None
        self._task = None
        self.tick()

    def tick(self):
        if self._ticks:
            try:
                [f() for f in self._ticks.copy()]
            except (KeyboardInterrupt, SystemExit):
                raise
            except:
                etype, evalue, etraceback = _exc_info()
                self.fire(Error(etype, evalue, format_tb(etraceback)))
        else:
            sleep(TIMEOUT) # Nothing to do - Let's not tie up the CUP

        self._flush()

<<<<<<< HEAD
    def run(self, *args, **kwargs):
        log = kwargs.get("kwargs", True)
        __mode = kwargs.get("__mode", None)
        __socket = kwargs.get("__socket", None)

        self._task = greenlet(self._run)
        self._task.switch(log, __mode, __socket)

    def _run(self, log, __mode, __socket):
=======
    def run(self, log=True, __mode=None, __socket=None):
>>>>>>> 7be1911a
        if current_thread().getName() == "MainThread":
            if os.name == "posix":
                _registerSignalHandler(SIGHUP, self._signalHandler)
            try:
                _registerSignalHandler(SIGINT, self._signalHandler)
                _registerSignalHandler(SIGTERM, self._signalHandler)
            except ValueError:
                pass # Ignore if we can't install signal handlers

        if __socket is not None:
            from circuits.core.bridge import Bridge
            manager = Manager()
            bridge = Bridge(manager, socket=__socket)
            self.register(manager)
            manager.start()

        self._running = True

        self.fire(Started(self, __mode))

        try:
            while self or self.running:
                self.tick()
        finally:
            if __socket is not None:
                while bridge or manager: pass
                manager.stop()
                bridge.stop()
            self.stop()<|MERGE_RESOLUTION|>--- conflicted
+++ resolved
@@ -455,7 +455,6 @@
 
         return self.fire(*args, **kwargs)
 
-<<<<<<< HEAD
     def registerTask(self, g):
         self._tasks.add(g)
 
@@ -485,11 +484,6 @@
             self.unregisterTask(g)
 
         return e
-=======
-    def waitEvent(self, cls):
-        g = greenlet.getcurrent()
-        return g.parent.switch(greenlet.getcurrent(), cls)
->>>>>>> 7be1911a
 
     wait = waitEvent
 
@@ -507,25 +501,10 @@
 
         for event, channel in q:
             dispatcher = greenlet(self._dispatcher)
-            new_handler, new_event = dispatcher.switch(event, channel)
-
-<<<<<<< HEAD
-            for task in self._tasks:
+            dispatcher.switch(event, channel)
+
+            for task in self._tasks.copy():
                 task.switch(event)
-=======
-            if event in self._active_handlers:
-                for active_handler in self._active_handlers[event]:
-                    active_handler.switch(event)
-                del self._active_handlers[event]
-
-            if event.__class__ in self._active_handlers:
-                for active_handler in self._active_handlers[event.__class__]:
-                    active_handler.switch(event)
-                del self._active_handlers[event.__class__]
->>>>>>> 7be1911a
-
-            if new_handler and new_event:
-                self._active_handlers[new_event].append(new_handler)
 
     def flushEvents(self):
         """Flush all Events in the Event Queue
@@ -577,7 +556,7 @@
             if retval and attrs["filter"]:
                 if event.filter is not None:
                     self.fire(Filter(event, handler, retval), *event.filter)
-                return None, None  # Filter
+                return # Filter
 
             if error is None and event.success is not None:
                 self.fire(Success(event, handler, retval), *event.success)
@@ -585,7 +564,6 @@
         if event.end is not None:
             self.fire(End(event, handler, retval), *event.end)
 
-        return None, None
 
     def _signalHandler(self, signal, stack):
         self.fire(Signal(signal, stack))
@@ -610,7 +588,6 @@
                 self._bridge.start()
                 args += (child,)
 
-<<<<<<< HEAD
             self._process = Process(group, target, name, args)
             self._process.daemon = True
             self.tick()
@@ -620,17 +597,6 @@
         self._thread = Thread(group, target, name, args)
         self._thread.setDaemon(True)
         self._thread.start()
-=======
-            self._task = Process(group, target, name, args)
-            self._task.daemon = True
-            self.tick()
-            self._task.start()
-            return
-
-        self._task = Thread(group, target, name, args)
-        self._task.setDaemon(True)
-        self._task.start()
->>>>>>> 7be1911a
 
     def stop(self):
         self._running = False
@@ -659,7 +625,6 @@
 
         self._flush()
 
-<<<<<<< HEAD
     def run(self, *args, **kwargs):
         log = kwargs.get("kwargs", True)
         __mode = kwargs.get("__mode", None)
@@ -669,9 +634,6 @@
         self._task.switch(log, __mode, __socket)
 
     def _run(self, log, __mode, __socket):
-=======
-    def run(self, log=True, __mode=None, __socket=None):
->>>>>>> 7be1911a
         if current_thread().getName() == "MainThread":
             if os.name == "posix":
                 _registerSignalHandler(SIGHUP, self._signalHandler)
