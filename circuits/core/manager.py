--- conflicted
+++ resolved
@@ -445,7 +445,9 @@
         return ticks
 
     def tick(self):
-<<<<<<< HEAD
+        if self._ticks is None:
+            self._ticks = self.getTicks()
+
         for f in self._ticks.copy():
             try:
                 f()
@@ -459,26 +461,6 @@
             self.flush()
         else:
             sleep(TIMEOUT)
-=======
-        if self._ticks is None:
-            self._ticks = self.getTicks()
-
-        try:
-            for f in self._ticks.copy():
-                try:
-                    f()
-                except (KeyboardInterrupt, SystemExit):
-                    raise
-                except:
-                    etype, evalue, etraceback = _exc_info()
-                    self.fire(Error(etype, evalue, format_tb(etraceback)))
-            if self:
-                self.flush()
-            else:
-                sleep(TIMEOUT)
-        except (KeyboardInterrupt, SystemExit):
-            raise
->>>>>>> c51ca464
 
     def run(self):
         if GREENLET:
