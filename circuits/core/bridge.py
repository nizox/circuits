# Module:   bridge
# Date:     2nd April 2006
# Author:   James Mills, prologic at shortcircuit dot net dot au

"""Bridge

Bridge Component to Bridge one or more components in a single System.
That is, events in System A bridged to System B are shared. For example:

A <--> Bridge <--> B

Events that propagate in A, will propagate to B across the Bridge.
Events that propagate in B, will propagate to A across the Bridge.

When the Bridge is created, it will automatically attempt to send a
Helo Event to any configured nodes or on a broadcast address if no
nodes are initially configured. The default Bridge implementation
uses the UDP protocol and as such events cannot be guaranteed of their
order or delivery.
"""

from io import StringIO
from pickle import dumps, Unpickler

<<<<<<< HEAD
from handlers import handler
from components import BaseComponent
from values import Value, ValueChanged
from events import Event, Registered, Unregistered, Started, Stopped
=======
from .components import BaseComponent
from .values import Value, ValueChanged
from .events import Event, Registered, Unregistered, Started, Stopped
>>>>>>> c39b0a50

from circuits.net.sockets import Write

class Bridge(BaseComponent):

    IgnoreEvents = [Registered, Unregistered, Started, Stopped, ValueChanged]
    IgnoreChannels = [("*", "exception")]

    def __init__(self, manager, socket=None):
        super(Bridge, self).__init__()

        self._manager = manager
        self._socket = socket

        self._values = dict()

        self.ready = False

        self._manager.addHandler(self._started, "started", target="*")
        self._manager.addHandler(self._events, priority=100, target="*")
        self._manager.addHandler(self._value, "value", target=self._manager)

        if self._socket is not None:
            self._socket.register(self)
            self.addHandler(self._reader, "read", target=self._socket)

    def _started(self, component, mode):
        self.start()

    def _value(self, value):
        try:
            eid = self._values[value]
            s = dumps((eid, value), -1)
            self.push(Write(s), target=self._socket)
        except:
            return

    def _process(self, id, obj):
        if isinstance(obj, Event):
            obj.remote = True
            value = self._manager.push(obj)
            self._values[value] = id
            value.manager = self._manager
            value.onSet = "value",
        elif isinstance(obj, Value):
            self._values[id].value = obj.value

    def _reader(self, data):
        unpickler = Unpickler(StringIO(data))

        while True:
            try:
                self._process(*unpickler.load())
            except EOFError:
                break

    def _writer(self, event):
        try:
            eid = id(event)
            self._values[eid] = event.value
            s = dumps((eid, event))
            self.push(Write(s), target=self._socket)
        except:
            return

    def _events(self, event, *args, **kwargs):
        if True in [event.name == x.__name__ for x in self.IgnoreEvents]:
            return
        elif event.channel in self.IgnoreChannels:
            return
        elif getattr(event, "remote", False):
            return
        else:
            event.future = True
            self._writer(event)

    @handler("ready")
    def _on_ready(self, component):
        self.ready = True<|MERGE_RESOLUTION|>--- conflicted
+++ resolved
@@ -22,16 +22,9 @@
 from io import StringIO
 from pickle import dumps, Unpickler
 
-<<<<<<< HEAD
-from handlers import handler
-from components import BaseComponent
-from values import Value, ValueChanged
-from events import Event, Registered, Unregistered, Started, Stopped
-=======
 from .components import BaseComponent
 from .values import Value, ValueChanged
 from .events import Event, Registered, Unregistered, Started, Stopped
->>>>>>> c39b0a50
 
 from circuits.net.sockets import Write
 
