--- conflicted
+++ resolved
@@ -36,10 +36,6 @@
     except ImportError:
         HAS_EPOLL = 0
 
-<<<<<<< HEAD
-from .events import Event
-from .components import BaseComponent
-=======
 try:
     # Kqueue
     from select import kqueue, kevent, KQ_FILTER_READ, KQ_EV_ERROR
@@ -48,9 +44,8 @@
 except ImportError:
     HAS_KQUEUE = 0
 
-from events import Event
-from components import BaseComponent
->>>>>>> 36550f27
+from .events import Event
+from .components import BaseComponent
 
 if HAS_POLL:
     _POLL_DISCONNECTED = (POLLHUP | POLLERR | POLLNVAL)
@@ -151,24 +146,7 @@
             if not any([self._read, self._write]):
                 return
             r, w, _ = select(self._read, self._write, [], self.timeout)
-<<<<<<< HEAD
-            if r or w:
-                self.timeout = 0.0
-            dtime = time() - self._ts
-            self._ts = time()
-            if not dtime == 0.0:
-                load = float(len(r) + len(w)) / dtime
-                if load > self._load:
-                    if self.timeout > 0.1:
-                        self.timeout -= 0.001
-                else:
-                    if self.timeout < 0.5:
-                        self.timeout += 0.001
-                self._load = load
-        except ValueError as e:
-=======
         except ValueError, e:
->>>>>>> 36550f27
             # Possibly a file descriptor has gone negative?
             return self._preenDescriptors()
         except TypeError as e:
