--- conflicted
+++ resolved
@@ -13,33 +13,17 @@
 from .manager import Manager
 from .components import BaseComponent, Component
 
-<<<<<<< HEAD
-from values import Value
-from futures import future
-
-from timers import Timer
-
-=======
 from .values import Value
 from .futures import future, Future
 
 from .timers import Timer
->>>>>>> c39b0a50
 try:
     from .bridge import Bridge
 except:
-<<<<<<< HEAD
-    Bridge = None
-
-from pools import Pool
-from workers import Task, Worker
-from debugger import Debugger
-=======
      print("Failed to import circuits.core.bridge. This probably means we're running in debug mode, and the debug version of the Python socket library is not available. Continuing without.")
      Bridge = None
 from .debugger import Debugger
 from .workers import Thread, Process
->>>>>>> c39b0a50
 
 __all__ = ("handler", "BaseComponent", "Component", "Event",
         "future", "Pool", "Task", "Worker",
