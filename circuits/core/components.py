--- conflicted
+++ resolved
@@ -166,18 +166,11 @@
 
     def __new__(cls, *args, **kwargs):
         self = BaseComponent.__new__(cls, *args, **kwargs)
-<<<<<<< HEAD
         handlers = dict([(k, v) for k, v in cls.__dict__.items()
                 if getattr(v, "handler", False)])
 
         overridden = lambda x: x in handlers and handlers[x].override
 
-=======
-        handlers = [x for x in list(cls.__dict__.values()) \
-                if getattr(x, "handler", False)]
-        overridden = lambda x: [h for h in handlers \
-                if x.channels == h.channels and getattr(h, "override", False)]
->>>>>>> c39b0a50
         for base in cls.__bases__:
             if issubclass(cls, base):
                 for k, v in list(base.__dict__.items()):
