--- conflicted
+++ resolved
@@ -52,18 +52,13 @@
         """
         super(Server, self).__init__(channel=channel, **kwargs)
 
-<<<<<<< HEAD
         bind = (server_ip, port)
         self.server = TCPServer(bind, channel=self.channel, **kwargs)
-=======
-        self.server = TCPServer(bind, channel=channel, **kwargs)
->>>>>>> 3ea75f5d
         self.server.register(self)
         self.__receive_event_firewall = receive_event_firewall
         self.__send_event_firewall = send_event_firewall
 
-<<<<<<< HEAD
-    def send(self, event, sock):
+    def send(self, event, sock, no_result=False):
         """Send event to peer
 
         :param event:    Event to execute remotely.
@@ -72,10 +67,22 @@
         :param sock:    Client's socket (peer selection).
         :type sock:     :class:`socket.socket`
 
+        :param no_result:   An optional keyword argument which if True the 
+                            remote server don't return the event result.
+                            **Default:** ``False`` (wait the result)
+        :type no_result:     bool
+
         :return: The result of remote event
         :rtype: generator
         """
-        return self.__protocols[sock].send(event)
+        iterator = self.__protocols[sock].send(event)
+        if no_result:
+            event.node_without_result = True
+            try:
+                next(iterator)
+            except StopIteration:
+                pass
+        return iterator
 
     def send_to(self, event, socks):
         """Send event to multiple peer
@@ -86,21 +93,6 @@
         :param socks:    Client's socket list (peer selection).
         :type socks:     list of :class:`socket.socket`
         """
-        event.node_without_result = True
-        for sock in socks:
-=======
-    def send(self, event, sock, noresult=False):
-        iterator = self.__protocols[sock].send(event)
-        if noresult:
-            event.node_without_result = True
->>>>>>> 3ea75f5d
-            try:
-                next(iterator)
-            except StopIteration:
-                pass
-        return iterator
-
-    def send_to(self, event, socks):
         for sock in socks:
             self.send(event, sock, noresult=True)
 
@@ -127,6 +119,11 @@
             return self.server.port
 
     def get_socks(self):
+        """Get clients socks list
+
+        :return: The list of client socket
+        :rtype: list of :class:`socket.socket`
+        """
         return list(self.__protocols)
 
     @handler('connect')
