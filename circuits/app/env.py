--- conflicted
+++ resolved
@@ -1,7 +1,3 @@
-<<<<<<< HEAD
-=======
-
->>>>>>> c39b0a50
 # Module:   env
 # Date:     10th June 2006
 # Author:   James Mills, prologic at shortcircuit dot net dot au
@@ -13,25 +9,15 @@
 environments.
 """
 
-<<<<<<< HEAD
-=======
-
->>>>>>> c39b0a50
-
 import os
 
 from circuits import handler, BaseComponent, Event
 
-<<<<<<< HEAD
-from log import Logger
-from config import Config, LoadConfig, SaveConfig
-=======
 from .log import Logger
 from .config import (
         Config,
         Load as LoadConfig,
         Save as SaveConfig)
->>>>>>> c39b0a50
 
 
 VERSION = 1
