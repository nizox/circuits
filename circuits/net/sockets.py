# Module:   sockets
# Date:     04th August 2004
# Author:   James Mills <prologic@shortcircuit.net.au>

"""Socket Components

This module contains various Socket Components for use with Networking.
"""

import os
from collections import defaultdict, deque

from errno import EAGAIN, EALREADY, EBADF
from errno import ECONNABORTED, EINPROGRESS, EINTR, EISCONN, EMFILE, ENFILE
from errno import ENOBUFS, ENOMEM, ENOTCONN, EPERM, EPIPE, EINVAL, EWOULDBLOCK

from socket import gaierror, error as SocketError
from socket import gethostname, gethostbyname, socket

from socket import SOL_SOCKET, SO_BROADCAST, SO_REUSEADDR, TCP_NODELAY
from socket import AF_INET, AF_UNIX, IPPROTO_TCP, SOCK_STREAM, SOCK_DGRAM

try:
    from ssl import wrap_socket as ssl_socket
    from ssl import CERT_NONE, PROTOCOL_SSLv23, SSLError
    HAS_SSL = 1
except ImportError:
    import warnings
    warnings.warn("No SSL support available.")
    HAS_SSL = 0

from circuits.core.utils import findcmp
from circuits.core import handler, Event, Component
from circuits.core.pollers import BasePoller, Poller

BUFSIZE = 4096  # 4KB Buffer
BACKLOG = 5000  # 5K Concurrent Connections

###
### Event Objects
###


class Connect(Event):
    """Connect Event
    
    This Event is sent when a new client connection has arrived on a server.
    This event is also used for client's to initiate a new connection to
    a remote host.
    
    .. note ::
       
       This event is used for both Client and Server Components.
    
    :param args:  Client: (host, port) Server: (sock, host, port)
    :type  args: tuple
    
    :param kwargs: Client: (ssl)
    :type  kwargs: dict
    """

    def __init__(self, *args, **kwargs):
        "x.__init__(...) initializes x; see x.__class__.__doc__ for signature"

        super(Connect, self).__init__(*args, **kwargs)


class Disconnect(Event):
    """Disconnect Event

    This Event is sent when a client connection has closed on a server.
    This event is also used for client's to disconnect from a remote host.

    @note: This event is used for both Client and Server Components.

    :param args:  Client: () Server: (sock)
    :type  tuple: tuple
    """

    def __init__(self, *args):
        "x.__init__(...) initializes x; see x.__class__.__doc__ for signature"

        super(Disconnect, self).__init__(*args)


class Connected(Event):
    """Connected Event

    This Event is sent when a client has successfully connected.

    @note: This event is for Client Components.

    :param host: The hostname connected to.
    :type  str:  str

    :param port: The port connected to
    :type  int:  int
    """

    def __init__(self, host, port):
        "x.__init__(...) initializes x; see x.__class__.__doc__ for signature"

        super(Connected, self).__init__(host, port)


class Disconnected(Event):
    """Disconnected Event

    This Event is sent when a client has disconnected

    @note: This event is for Client Components.
    """

    def __init__(self):
        "x.__init__(...) initializes x; see x.__class__.__doc__ for signature"

        super(Disconnected, self).__init__()


class Read(Event):
    """Read Event

    This Event is sent when a client or server connection has read any data.

    @note: This event is used for both Client and Server Components.

    :param args:  Client: (data) Server: (sock, data)
    :type  tuple: tuple
    """

    def __init__(self, *args):
        "x.__init__(...) initializes x; see x.__class__.__doc__ for signature"

        super(Read, self).__init__(*args)


class Error(Event):
    """Error Event

    This Event is sent when a client or server connection has an error.

    @note: This event is used for both Client and Server Components.

    :param args:  Client: (error) Server: (sock, error)
    :type  tuple: tuple
    """

    def __init__(self, *args):
        "x.__init__(...) initializes x; see x.__class__.__doc__ for signature"

        super(Error, self).__init__(*args)


class Write(Event):
    """Write Event

    This Event is used to notify a client, client connection or server that
    we have data to be written.

    @note: This event is never sent, it is used to send data.
    @note: This event is used for both Client and Server Components.

    :param args:  Client: (data) Server: (sock, data)
    :type  tuple: tuple
    """

    def __init__(self, *args):
        "x.__init__(...) initializes x; see x.__class__.__doc__ for signature"

        super(Write, self).__init__(*args)


class Close(Event):
    """Close Event

    This Event is used to notify a client, client connection or server that
    we want to close.

    @note: This event is never sent, it is used to close.
    @note: This event is used for both Client and Server Components.

    :param args:  Client: () Server: (sock)
    :type  tuple: tuple
    """

    def __init__(self, *args):
        "x.__init__(...) initializes x; see x.__class__.__doc__ for signature"

        super(Close, self).__init__(*args)


class Ready(Event):
    """Ready Event

    This Event is used to notify the rest of the system that the underlying
    Client or Server Component is ready to begin processing connections or
    incoming/outgoing data. (This is triggered as a direct result of having
    the capability to support multiple client/server components with a snigle
    poller component instnace in a system).

    @note: This event is used for both Client and Server Components.

    :param component:  The Client/Server Component that is ready.
    :type  tuple: Component (Client/Server)
    """

    def __init__(self, component):
        "x.__init__(...) initializes x; see x.__class__.__doc__ for signature"

        super(Ready, self).__init__(component)


class Closed(Event):
    """Closed Event

    This Event is sent when a server has closed it's listening socket.

    @note: This event is for Server components.
    """

    def __init__(self):
        "x.__init__(...) initializes x; see x.__class__.__doc__ for signature"

        super(Closed, self).__init__()

###
### Components
###


class Client(Component):

    channel = "client"

    def __init__(self, bind=None, bufsize=BUFSIZE,
            encoding="utf-8", channel=channel):
        super(Client, self).__init__(channel=channel)

        if isinstance(bind, int):
            try:
                self._bind = (gethostbyname(gethostname()), bind)
            except gaierror:
                self._bind = ("0.0.0.0", bind)
        elif isinstance(bind, str) and ":" in bind:
            host, port = bind.split(":")
            port = int(port)
            self._bind = (host, port)
        else:
            self._bind = None

        if isinstance(bind, socket):
            self._sock = bind
        else:
            self._sock = self._create_socket()

        self._bufsize = bufsize
        self._encoding = encoding

        self._ssock = None
        self._poller = None
        self._buffer = deque()
        self._closeflag = False
        self._connected = False

        self.host = "0.0.0.0"
        self.port = 0
        self.secure = False

        self.server = {}
        self.issuer = {}

    @property
    def connected(self):
        return getattr(self, "_connected", None)

    @handler("registered", target="*")
    def _on_registered(self, component, manager):
        if self._poller is None:
            if isinstance(component, BasePoller):
                self._poller = component
                self.push(Ready(self), "ready", self.channel)
            else:
                component = findcmp(self.root, BasePoller, subclass=False)
                if component is not None:
                    self._poller = component
                    self.push(Ready(self), "ready", self.channel)
                else:
                    self._poller = Poller().register(self)
                    self.push(Ready(self), "ready", self.channel)

    @handler("started", filter=True, target="*")
    def _on_started(self, component, mode):
        if self._poller is None:
            self._poller = Poller().register(self)
            self.push(Ready(self), "ready", self.channel)
            return True

    @handler("stopped", target="*")
    def _on_stopped(self, component):
        self.push(Close(), "close", self.channel)

    def _close(self):
        if not self._connected:
            return

        self._poller.discard(self._sock)

        self._buffer.clear()
        self._closeflag = False
        self._connected = False

        try:
            self._sock.shutdown(2)
            self._sock.close()
        except SocketError:
            pass

        self.push(Disconnected(), "disconnected", self.channel)

    def close(self):
        if not self._buffer:
            self._close()
        elif not self._closeflag:
            self._closeflag = True

    def _read(self):
        try:
            if self.secure and self._ssock:
                data = self._ssock.read(self._bufsize)
            else:
                data = self._sock.recv(self._bufsize)

            if data:
                self.push(Read(data), "read", self.channel)
            else:
                self.close()
        except SocketError as e:
            if e.args[0] == EWOULDBLOCK:
                return
            else:
                self.push(Error(e), "error", self.channel)
                self._close()

    def _write(self, data):
        try:
            if isinstance(data, str):
                data = data.encode(self._encoding)

            if self.secure and self._ssock:
                bytes = self._ssock.write(data)
            else:
                bytes = self._sock.send(data)

            if bytes < len(data):
                self._buffer.appendleft(data[bytes:])
        except SocketError as e:
            if e.args[0] in (EPIPE, ENOTCONN):
                self._close()
            else:
                self.push(Error(e), "error", self.channel)

    def write(self, data):
        if not self._poller.isWriting(self._sock):
            self._poller.addWriter(self, self._sock)
        self._buffer.append(data)

    @handler("_disconnect", filter=True)
    def __on_disconnect(self, sock):
        self._close()

    @handler("_read", filter=True)
    def __on_read(self, sock):
        self._read()

    @handler("_write", filter=True)
    def __on_write(self, sock):
        if self._buffer:
            data = self._buffer.popleft()
            self._write(data)

        if not self._buffer:
            if self._closeflag:
                self._close()
            elif self._poller.isWriting(self._sock):
                self._poller.removeWriter(self._sock)


class TCPClient(Client):

    def _create_socket(self):
        sock = socket(AF_INET, SOCK_STREAM, IPPROTO_TCP)
        if self._bind is not None:
            sock.bind((self._bind, 0))

        sock.setblocking(False)
        sock.setsockopt(IPPROTO_TCP, TCP_NODELAY, 1)

        return sock

    def connect(self, host, port, secure=False, **kwargs):
        self.host = host
        self.port = port
        self.secure = secure

        if self.secure:
            self.certfile = kwargs.get("certfile", None)
            self.keyfile = kwargs.get("keyfile", None)

        try:
<<<<<<< HEAD
            r = self._sock.connect_ex((host, port))
        except SocketError as e:
            if e.args[0] in (EBADF, EINVAL,):
=======
            r = self._sock.connect((host, port))
        except SocketError, e:
            if e[0] in (EBADF, EINVAL,):
>>>>>>> 36550f27
                self._sock = self._create_socket()
                r = self._sock.connect_ex((host, port))
            else:
                r = e.args[0]

        if r:
            if r in (EISCONN, EWOULDBLOCK, EINPROGRESS, EALREADY):
                self._connected = True
            else:
                self.push(Error(r), "error", self.channel)
                return

        self._connected = True

        self._poller.addReader(self, self._sock)

        if self.secure:
            self._ssock = ssl_socket(self._sock, self.keyfile, self.certfile)

        self.push(Connected(host, port), "connected", self.channel)


class UNIXClient(Client):

    def _create_socket(self):
        sock = socket(AF_UNIX, SOCK_STREAM)
        if self._bind is not None:
            sock.bind(self._bind)

        sock.setblocking(False)

        return sock

    @handler("registered", target="*")
    def _on_registered(self, component, manager):
        if self._poller is not None and self._connected:
            self._poller.addReader(self, self._sock)

    def connect(self, path, secure=False, **kwargs):
        self.path = path
        self.secure = secure

        if self.secure:
            self.certfile = kwargs.get("certfile", None)
            self.keyfile = kwargs.get("keyfile", None)

        try:
            r = self._sock.connect_ex(path)
        except SocketError as e:
            r = e.args[0]

        if r:
            if r in (EISCONN, EWOULDBLOCK, EINPROGRESS, EALREADY):
                self._connected = True
            else:
                self.push(Error(r), "error", self.channel)
                return

        self._connected = True

        self._poller.addReader(self, self._sock)

        if self.secure:
            self._ssock = ssl_socket(self._sock, self.keyfile, self.certfile)

        self.push(Connected(gethostname(), path), "connected", self.channel)


class Server(Component):

    channel = "server"

    def __init__(self, bind, secure=False, backlog=BACKLOG,
            bufsize=BUFSIZE, encoding="utf-8", channel=channel,
            **kwargs):
        super(Server, self).__init__(channel=channel)

        if type(bind) is int:
            try:
                self._bind = (gethostbyname(gethostname()), bind)
            except gaierror:
                self._bind = ("0.0.0.0", bind)
        elif type(bind) is str and ":" in bind:
            host, port = bind.split(":")
            port = int(port)
            self._bind = (host, port)
        else:
            self._bind = bind

        self._backlog = backlog
        self._bufsize = bufsize
        self._encoding = encoding

        if isinstance(bind, socket):
            self._sock = bind
        else:
            self._sock = self._create_socket()

        self._closeq = []
        self._clients = []
        self._poller = None
        self._buffers = defaultdict(deque)

        self.secure = secure

        if self.secure:
            self.certfile = kwargs.get("certfile", None)
            self.keyfile = kwargs.get("keyfile", None)
            self.cert_reqs = kwargs.get("cert_reqs", CERT_NONE)
            self.ssl_version = kwargs.get("ssl_version", PROTOCOL_SSLv23)
            self.ca_certs = kwargs.get("ca_certs", None)

    @property
    def connected(self):
        return True

    @property
    def host(self):
        if hasattr(self, "_sock"):
            sockname = self._sock.getsockname()
            if isinstance(sockname, tuple):
                return sockname[0]
            else:
                return sockname

    @property
    def port(self):
        if hasattr(self, "_sock"):
            sockname = self._sock.getsockname()
            if isinstance(sockname, tuple):
                return sockname[1]

    @handler("registered", target="*")
    def _on_registered(self, component, manager):
        if self._poller is None:
            if isinstance(component, BasePoller):
                self._poller = component
                self._poller.addReader(self, self._sock)
                self.push(Ready(self), "ready", self.channel)
            else:
                component = findcmp(self.root, BasePoller, subclass=False)
                if component is not None:
                    self._poller = component
                    self._poller.addReader(self, self._sock)
                    self.push(Ready(self), "ready", self.channel)
                else:
                    self._poller = Poller().register(self)
                    self._poller.addReader(self, self._sock)
                    self.push(Ready(self), "ready", self.channel)

    @handler("started", filter=True, target="*")
    def _on_started(self, component, mode):
        if self._poller is None:
            self._poller = Poller().register(self)
            self._poller.addReader(self, self._sock)
            self.push(Ready(self), "ready", self.channel)
            return True

    @handler("stopped", target="*")
    def _on_stopped(self, component):
        self.push(Close(), "close", self.channel)

    def _close(self, sock):
        if not sock == self._sock and sock not in self._clients:
            return

        self._poller.discard(sock)

        if sock in self._buffers:
            del self._buffers[sock]

        if sock in self._clients:
            self._clients.remove(sock)

        try:
            sock.shutdown(2)
            sock.close()
        except SocketError:
            pass

        self.push(Disconnect(sock), "disconnect", self.channel)

    def close(self, sock=None):
        closed = sock is None

        if sock is None:
            socks = [self._sock]
            socks.extend(self._clients[:])
        else:
            socks = [sock]

        for sock in socks:
            if not self._buffers[sock]:
                self._close(sock)
            elif sock not in self._closeq:
                self._closeq.append(sock)

        if closed:
            self.push(Closed(), "closed", self.channel)

    def _read(self, sock):
        if sock not in self._clients:
            return

        try:
            data = sock.recv(self._bufsize)
            if data:
                self.push(Read(sock, data), "read", self.channel)
            else:
                self.close(sock)
        except SocketError as e:
            if e.args[0] == EWOULDBLOCK:
                return
            else:
                self.push(Error(sock, e), "error", self.channel)
                self._close(sock)

    def _write(self, sock, data):
        if sock not in self._clients:
            return

        try:
            if isinstance(data, str):
                data = data.encode(self._encoding)

            bytes = sock.send(data)
            if bytes < len(data):
                self._buffers[sock].appendleft(data[bytes:])
<<<<<<< HEAD
        except SocketError as e:
            if e.args[0] in (EPIPE, ENOTCONN):
=======
        except SocketError, e:
            if e.args[0] not in (EINTR, EWOULDBLOCK, ENOBUFS):
                self.push(Error(sock, e), "error", self.channel)
>>>>>>> 36550f27
                self._close(sock)
            else:
                self._buffers[sock].appendleft(data)

    def write(self, sock, data):
        if not self._poller.isWriting(sock):
            self._poller.addWriter(self, sock)
        self._buffers[sock].append(data)

    def broadcast(self, data):
        for sock in self._clients:
            self.write(sock, data)

    def _accept(self):
        try:
            newsock, host = self._sock.accept()
            if self.secure and HAS_SSL:
                newsock = ssl_socket(newsock,
                    server_side=True,
                    certfile=self.certfile,
                    keyfile=self.keyfile,
                    cert_reqs=self.cert_reqs,
                    ssl_version=self.ssl_version,
                    ca_certs=self.ca_certs)

        except SSLError as e:
            raise

        except SocketError as  e:
            if e.args[0] in (EWOULDBLOCK, EAGAIN):
                return
            elif e.args[0] == EPERM:
                # Netfilter on Linux may have rejected the
                # connection, but we get told to try to accept()
                # anyway.
                return
            elif e.args[0] in (EMFILE, ENOBUFS, ENFILE, ENOMEM, ECONNABORTED):
                # Linux gives EMFILE when a process is not allowed
                # to allocate any more file descriptors.  *BSD and
                # Win32 give (WSA)ENOBUFS.  Linux can also give
                # ENFILE if the system is out of inodes, or ENOMEM
                # if there is insufficient memory to allocate a new
                # dentry.  ECONNABORTED is documented as possible on
                # both Linux and Windows, but it is not clear
                # whether there are actually any circumstances under
                # which it can happen (one might expect it to be
                # possible if a client sends a FIN or RST after the
                # server sends a SYN|ACK but before application code
                # calls accept(2), however at least on Linux this
                # _seems_ to be short-circuited by syncookies.
                return
            else:
                raise

        newsock.setblocking(False)
        self._poller.addReader(self, newsock)
        self._clients.append(newsock)
        self.push(Connect(newsock, *host), "connect", self.channel)

    @handler("_disconnect", filter=True)
    def _on_disconnect(self, sock):
        self._close(sock)

    @handler("_read", filter=True)
    def _on_read(self, sock):
        if sock == self._sock:
            self._accept()
        else:
            self._read(sock)

    @handler("_write", filter=True)
    def _on_write(self, sock):
        if self._buffers[sock]:
            data = self._buffers[sock].popleft()
            self._write(sock, data)

        if not self._buffers[sock]:
            if sock in self._closeq:
                self._closeq.remove(sock)
                self._close(sock)
            elif self._poller.isWriting(sock):
                self._poller.removeWriter(sock)


class TCPServer(Server):

    def _create_socket(self):
        sock = socket(AF_INET, SOCK_STREAM)

        sock.setsockopt(SOL_SOCKET, SO_REUSEADDR, 1)
        sock.setsockopt(IPPROTO_TCP, TCP_NODELAY, 1)
        sock.setblocking(False)
        sock.bind(self._bind)
        sock.listen(self._backlog)

        return sock


class UNIXServer(Server):

    def _create_socket(self):
        if os.path.exists(self._bind):
            os.unlink(self._bind)

        sock = socket(AF_UNIX, SOCK_STREAM)
        sock.bind(self._bind)

        sock.setsockopt(SOL_SOCKET, SO_REUSEADDR, 1)
        sock.setblocking(False)
        sock.listen(self._backlog)

        return sock


class UDPServer(Server):

    def _create_socket(self):
        sock = socket(AF_INET, SOCK_DGRAM)
        sock.bind(self._bind)

        sock.setsockopt(SOL_SOCKET, SO_BROADCAST, 1)
        sock.setblocking(False)

        return sock

    def _close(self, sock):
        self._poller.discard(sock)

        if sock in self._buffers:
            del self._buffers[sock]

        try:
            sock.shutdown(2)
            sock.close()
        except SocketError:
            pass

        self.push(Disconnect(sock), "disconnect", self.channel)

    @handler("close", override=True)
    def close(self):
        if self._sock not in self._closeq:
            self._closeq.append(self._sock)

    def _read(self):
        try:
            data, address = self._sock.recvfrom(self._bufsize)
            if data:
                self.push(Read(address, data), "read", self.channel)
        except SocketError as e:
            if e.args[0] in (EWOULDBLOCK, EAGAIN):
                return
            self.push(Error(self._sock, e), "error", self.channel)
            self._close(self._sock)

    def _write(self, address, data):
        try:
            if isinstance(data, str):
                data = data.encode(self._encoding)

            bytes = self._sock.sendto(data, address)
            if bytes < len(data):
                self._buffers[self._sock].appendleft(data[bytes:])
        except SocketError as e:
            if e.args[0] in (EPIPE, ENOTCONN):
                self._close(self._sock)
            else:
                self.push(Error(self._sock, e), "error", self.channel)

    @handler("write", override=True)
    def write(self, address, data):
        if not self._poller.isWriting(self._sock):
            self._poller.addWriter(self, self._sock)
        self._buffers[self._sock].append((address, data))

    @handler("broadcast", override=True)
    def broadcast(self, data, port):
        self.write(("<broadcast>", port), data)

    @handler("_disconnect", filter=True, override=True)
    def _on_disconnect(self, sock):
        self._close(sock)

    @handler("_read", filter=True, override=True)
    def _on_read(self, sock):
        self._read()

    @handler("_write", filter=True, override=True)
    def _on_write(self, sock):
        if self._buffers[self._sock]:
            address, data = self._buffers[self._sock].popleft()
            self._write(address, data)

        if not self._buffers[self._sock]:
            if self._sock in self._closeq:
                self._closeq.remove(self._sock)
                self._close(self._sock)
            elif self._poller.isWriting(self._sock):
                self._poller.removeWriter(self._sock)

UDPClient = UDPServer


def Pipe(*channels, **kwargs):
    """Create a new full duplex Pipe

    Returns a pair of UNIXClient instances connected on either side of
    the pipe.
    """

    from socket import socketpair

    if not channels:
        channels = ("a", "b")

    s1, s2 = socketpair()
    s1.setblocking(False)
    s2.setblocking(False)

    a = UNIXClient(s1, channel=channels[0], **kwargs)
    b = UNIXClient(s2, channel=channels[1], **kwargs)

    a._connected = True
    b._connected = True

    return a, b<|MERGE_RESOLUTION|>--- conflicted
+++ resolved
@@ -407,15 +407,9 @@
             self.keyfile = kwargs.get("keyfile", None)
 
         try:
-<<<<<<< HEAD
-            r = self._sock.connect_ex((host, port))
-        except SocketError as e:
-            if e.args[0] in (EBADF, EINVAL,):
-=======
             r = self._sock.connect((host, port))
         except SocketError, e:
             if e[0] in (EBADF, EINVAL,):
->>>>>>> 36550f27
                 self._sock = self._create_socket()
                 r = self._sock.connect_ex((host, port))
             else:
@@ -644,14 +638,9 @@
             bytes = sock.send(data)
             if bytes < len(data):
                 self._buffers[sock].appendleft(data[bytes:])
-<<<<<<< HEAD
         except SocketError as e:
-            if e.args[0] in (EPIPE, ENOTCONN):
-=======
-        except SocketError, e:
             if e.args[0] not in (EINTR, EWOULDBLOCK, ENOBUFS):
                 self.push(Error(sock, e), "error", self.channel)
->>>>>>> 36550f27
                 self._close(sock)
             else:
                 self._buffers[sock].appendleft(data)
