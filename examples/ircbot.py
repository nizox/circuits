#!/usr/bin/env python

from circuits import Component, Debugger
from circuits.net.sockets import TCPClient, Connect
from circuits.net.protocols.irc import IRC, Message, User, Nick, Join

class Bot(Component):

    def __init__(self, host, port=6667, channel=None):
        super(Bot, self).__init__(channel=channel)
<<<<<<< HEAD
        self.client = TCPClient(channel=channel)
        self.irc = IRC(channel=channel)
        self.irc.register(self.client)
        self.client.register(self)
        self.push(Connect(host, port), "connect")
=======

        self += TCPClient(channel=channel) + IRC(channel=channel)
        self.push(Connect(host, port))
>>>>>>> fc3a15ab

    def connected(self, host, port):
        self.push(User("circuits", host, host, "Test circuits IRC Bot"), "USER")
        self.push(Nick("circuits"), "NICK")
        self.push(Join("#circuits"), "JOIN")

    def numeric(self, source, target, numeric, args, message):
        if numeric == 433:
<<<<<<< HEAD
            self.push(Nick("%s_" % self.irc.getNick()), "NICK")
=======
            self.push(Nick("%s_" % args), "NICK")
>>>>>>> fc3a15ab

    def message(self, source, target, message):
        self.push(Message(source[0], message), "PRIVMSG")

bot = Bot("irc.freenode.net", channel="bot") + Debugger()
bot.run()<|MERGE_RESOLUTION|>--- conflicted
+++ resolved
@@ -8,17 +8,8 @@
 
     def __init__(self, host, port=6667, channel=None):
         super(Bot, self).__init__(channel=channel)
-<<<<<<< HEAD
-        self.client = TCPClient(channel=channel)
-        self.irc = IRC(channel=channel)
-        self.irc.register(self.client)
-        self.client.register(self)
-        self.push(Connect(host, port), "connect")
-=======
-
         self += TCPClient(channel=channel) + IRC(channel=channel)
         self.push(Connect(host, port))
->>>>>>> fc3a15ab
 
     def connected(self, host, port):
         self.push(User("circuits", host, host, "Test circuits IRC Bot"), "USER")
@@ -27,11 +18,7 @@
 
     def numeric(self, source, target, numeric, args, message):
         if numeric == 433:
-<<<<<<< HEAD
-            self.push(Nick("%s_" % self.irc.getNick()), "NICK")
-=======
             self.push(Nick("%s_" % args), "NICK")
->>>>>>> fc3a15ab
 
     def message(self, source, target, message):
         self.push(Message(source[0], message), "PRIVMSG")
