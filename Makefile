.PHONY: all clean checks tests docs

all: clean checks tests docs

clean:
	@rm -rf build dist circuits.egg-info
	@find . -name '*.pyc' -delete
	@find . -name '*.pyo' -delete
	@find . -name '*~' -delete

checks:
	@find . -name "*.py" -exec pyflakes {} +

docs:
<<<<<<< HEAD
	@rm -rf docs/html/*
	@epydoc -v -n circuits -o docs/html/ \
=======
	@rm -rf docs/*
	@epydoc -v -n circuits -o docs/ \
>>>>>>> fc3a15ab
		-u http://trac.softcircuit.com.au/circuits/ \
		--check --html --src-code-tab-width=4 --no-frames \
		--no-private --exclude=circuits.web._httpauth \
		--exclude=.*\.tests.* \
		--exclude=circuits\.__version__ \
		--exclude=circuits\.version \
		--no-sourcecode circuits

tests:
	@nosetests \
		--with-coverage \
		--cover-package=circuits \
		--cover-erase \
		--cover-inclusive \
		--with-doctest<|MERGE_RESOLUTION|>--- conflicted
+++ resolved
@@ -12,13 +12,8 @@
 	@find . -name "*.py" -exec pyflakes {} +
 
 docs:
-<<<<<<< HEAD
-	@rm -rf docs/html/*
-	@epydoc -v -n circuits -o docs/html/ \
-=======
 	@rm -rf docs/*
 	@epydoc -v -n circuits -o docs/ \
->>>>>>> fc3a15ab
 		-u http://trac.softcircuit.com.au/circuits/ \
 		--check --html --src-code-tab-width=4 --no-frames \
 		--no-private --exclude=circuits.web._httpauth \
